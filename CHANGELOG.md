# Changelog

All notable changes to this project will be documented in this file.

The format is based on [Keep a Changelog](https://keepachangelog.com/en/1.0.0/).

This project adheres to [Semantic Versioning](https://semver.org/spec/v2.0.0.html).

## [Unreleased]

### Added

- `ParseYAML` in `go.opentelemetry.io/contrib/otelconf` now supports environment variables substitution in the format `${[env:]VAR_NAME[:-defaultvalue]}`. (#6215)
- WithOnError option for otelecho middleware in `go.opentelemetry.io/contrib/instrumentation/github.com/labstack/echo/otelecho` to specify the behavior when an error occurs. (#8025)
- Introduce v1.0.0-rc.2 model in `go.opentelemetry.io/contrib/otelconf`. (#8031)
- Add unmarshaling and validation for `CardinalityLimits` and `SpanLimits` to v1.0.0 model in `go.opentelemetry.io/contrib/otelconf`. (#8043)
- Add unmarshaling and validation for `BatchLogRecordProcessor`, `BatchSpanProcessor`, and `PeriodicMetricReader` to v1.0.0 model in `go.opentelemetry.io/contrib/otelconf`. (#8049)
- Add unmarshaling and validation for `TextMapPropagator` to v1.0.0 model in `go.opentelemetry.io/contrib/otelconf`. (#8052)
- Add unmarshaling and validation for `OTLPHttpExporter`, `OTLPGrpcExporter`, `OTLPGrpcMetricExporter` and `OTLPHttpMetricExporter` to v1.0.0 model in `go.opentelemetry.io/contrib/otelconf`. (#8112)
- Add a `WithSpanNameFormatter` option to `go.opentelemetry.io/contrib/instrumentation/go.mongodb.org/mongo-driver/v2/mongo/otelmongo`. (#7986)
- Add unmarshaling and validation for `AttributeType`, `AttributeNameValue`, `SimpleSpanProcessor`, `SimpleLogRecordProcessor`, `ZipkinSpanExporter`, `NameStringValuePair`, `InstrumentType`, `ExperimentalPeerInstrumentationServiceMappingElem`, `ExporterDefaultHistogramAggregation`, `PullMetricReader` to v1.0.0 model in `go.opentelemetry.io/contrib/otelconf`. (#8127)

### Changed

<<<<<<< HEAD
- Fix error logged by Jaeger remote sampler on empty or unset `OTEL_TRACES_SAMPLER_ARG` environment variable (#6511)
- Relax minimum Go version to 1.22.0 in various modules. (#6595)
- Fix issue in `otelgin` middleware where temporary files for multipart/form-data were not being removed. (#6609)
=======
- Improve performance by reducing allocations in the gRPC stats handler in `go.opentelemetry.io/contrib/instrumentation/google.golang.org/grpc/otelgrpc`. (#8035)

### Deprecated

- `WithRouteTag` in `go.opentelemetry.io/contrib/instrumentation/net/http/otelhttp` is deprecated.
  The route is already added automatically for spans.
  For metrics, the alternative is to use the `WithMetricAttributesFn` option. (#8117)

### Removed

- Drop support for [Go 1.23]. (#7831)
- Remove deprecated `go.opentelemetry.io/contrib/detectors/aws/ec2` module, please use `go.opentelemetry.io/contrib/detectors/aws/ec2/v2` instead. (#7841)
- Remove the deprecated `Extract` and `Inject` functions from `go.opentelemetry.io/contrib/instrumentation/google.golang.org/grpc/otelgrpc`. (#7952)
- Add the `http.route` metric attribute to `go.opentelemetry.io/contrib/instrumentation/github.com/gorilla/mux/otelmux`. (#7966)
>>>>>>> a2c54206

<!-- Released section -->
<!-- Don't change this section unless doing release -->

## [1.38.0/2.0.0/0.63.0/0.32.0/0.18.0/0.13.0/0.11.0/0.10.0] - 2025-08-29

This release is the last to support [Go 1.23].
The next release will require at least [Go 1.24].

### Added

- Add v2 version of AWS EC2 detector `go.opentelemetry.io/contrib/detectors/aws/ec2/v2` due to deprecation of `github.com/aws/aws-sdk-go`. (#6961)
- Add the unit `ns` to deprecated runtime metrics `process.runtime.go.gc.pause_total_ns` and `process.runtime.go.gc.pause_ns` in `go.opentelemetry.io/contrib/instrumentation/runtime`. (#7490)
- The `go.opentelemetry.io/contrib/detectors/autodetect` package is added to automatically compose user defined `resource.Detector`s at runtime. (#7522)
- Add the `WithLoggerProviderOptions`, `WithMeterProviderOptions` and `WithTracerProviderOptions` options to `NewSDK` to allow passing custom options to providers in `go.opentelemetry.io/contrib/otelconf`. (#7552)
- Set `SeverityText` field to logrus hook in `go.opentelemetry.io/contrib/bridges/otellogrus`. (#7553)
- Add the `WithTraceAttributeFn` option to `go.opentelemetry.io/contrib/instrumentation/github.com/aws/aws-lambda-go/otellambda`. (#7556)
- Add support for HTTP server metrics in `go.opentelemetry.io/contrib/instrumentation/github.com/labstack/echo/otelecho`. (#7668)
- Support testing of [Go 1.25]. (#7732)

### Changed

- Change the default span name to be `GET /path` so it complies with the HTTP semantic conventions in `go.opentelemetry.io/contrib/instrumentation/github.com/gorilla/mux/otelmux`. (#7551)
- Transform attribute values of `go.opentelemetry.io/otel/attribute.Value` and `go.opentelemetry.io/otel/log.Value` types to appropriate `go.opentelemetry.io/otel/log.Value` type instead of `log.StringValue` in the modules below. (#7660)
  - `go.opentelemetry.io/contrib/bridges/otellogr`
  - `go.opentelemetry.io/contrib/bridges/otellogrus`
  - `go.opentelemetry.io/contrib/bridges/otelslog`
  - `go.opentelemetry.io/contrib/bridges/otelzap`
- The `Severity` type from `go.opentelemetry.io/contrib/processors/minsev` now implements the `fmt.Stringer`, `encoding.TextMarshaler`, `encoding.TextUnmarshaler`, `encoding.TextAppender`, `json.Marshaler`, and `json.Unmarshaler` interfaces. (#7652)
- The `SeverityVar` type from `go.opentelemetry.io/contrib/processors/minsev` now implements the `fmt.Stringer`, `encoding.TextMarshaler`, `encoding.TextUnmarshaler`, and `encoding.TextAppender` interfaces. (#7652)
- Change the faas.max_memory unit to be bytes instead of MB to comply with the semantic conventions in `go.opentelemetry.io/contrib/detectors/aws/lambda`. (#7745)
- `Severity.Severity()` in `go.opentelemetry.io/contrib/processors/minsev` now returns `log.SeverityTrace1` for severities less than `minsev.SeverityTrace1` and `log.SeverityFatal4` for severities greater than `minsev.SeverityFatal4` instead of `log.SeverityUndefined`.
  All other conversions are the same. (#7748)

### Fixed

- Improve the ECS detector correctness in `go.opentelemetry.io/contrib/detectors/aws/ecs`. (#7607)

### Deprecated

- `WithSpanOptions` in `go.opentelemetry.io/contrib/instrumentation/google.golang.org/grpc/otelgrpc` is deprecated.
  It is only used by the deprecated interceptor, and is unused by `NewClientHandler` and `NewServerHandler`. (#7601)
- `Extract` and `Inject` in `go.opentelemetry.io/contrib/instrumentation/google.golang.org/grpc/otelgrpc` are deprecated.
  These functions were initially exposed in the public API, but are now considered unnecessary. (#7689)
- The `go.opentelemetry.io/contrib/detectors/aws/ec2` package is deprecated, use `go.opentelemetry.io/contrib/detectors/aws/ec2/v2` instead. (#7725)

### Removed

- Remove support for the `OTEL_SEMCONV_STABILITY_OPT_IN` environment variable as well as support for semantic conventions v1.20.0 in the modules below. (#7584)
  - `go.opentelemetry.io/contrib/instrumentation/github.com/emicklei/go-restful/otelrestful`
  - `go.opentelemetry.io/contrib/instrumentation/github.com/gin-gonic/gin/otelgin`
  - `go.opentelemetry.io/contrib/instrumentation/github.com/gorilla/mux/otelmux`
  - `go.opentelemetry.io/contrib/instrumentation/github.com/labstack/echo/otelecho`
  - `go.opentelemetry.io/contrib/instrumentation/net/http/httptrace/otelhttptrace`
  - `go.opentelemetry.io/contrib/instrumentation/net/http/otelhttp`
- The deprecated `StreamClientInterceptor` function from `go.opentelemetry.io/contrib/instrumentation/google.golang.org/grpc/otelgrpc` is removed. (#7646)

## [1.37.0/0.62.0/0.31.0/0.17.0/0.12.0/0.10.0/0.9.0] - 2025-06-25

### Added

- Add the `WithPublicEndpoint` and `WithPublicEndpointFn` options to `go.opentelemetry.io/contrib/instrumentation/google.golang.org/grpc/otelgrpc`. (#7407)

### Changed

- `go.opentelemetry.io/contrib/instrumentation/runtime` now produces the new metrics by default. Set `OTEL_GO_X_DEPRECATED_RUNTIME_METRICS=true` environment variable to additionally produce the deprecated metrics. (#7418)
- The semantic conventions have been upgraded from `v1.30.0` to `v1.34.0` in `go.opentelemetry.io/contrib/instrumentation/google.golang.org/grpc/otelgrpc`. (#7361)
- The semantic conventions have been upgraded from `v1.26.0` to `v1.34.0` in `go.opentelemetry.io/contrib/detectors/aws/ec2`. (#7373, #7484)
- The semantic conventions have been upgraded from `v1.26.0` to `v1.34.0` in `go.opentelemetry.io/contrib/detectors/aws/eks`. (#7375, #7484)
- The semantic conventions have been upgraded from `v1.26.0` to `v1.34.0` in `go.opentelemetry.io/contrib/detectors/aws/ecs`. (#7374, #7484)
- The semantic conventions have been upgraded from `v1.26.0` to `v1.34.0` in `go.opentelemetry.io/contrib/detectors/aws/lambda`. (#7376, #7484)
- The semantic conventions have been upgraded from `v1.26.0` to `v1.34.0` in `go.opentelemetry.io/contrib/detectors/azure/azurevm`. (#7377, #7484)
- The semantic conventions have been upgraded from `v1.26.0` to `v1.34.0` in `go.opentelemetry.io/contrib/bridges/otelslog`. (#7361, #7484)
- The semantic conventions have been upgraded from `v1.27.0` to `v1.34.0` in `go.opentelemetry.io/contrib/bridges/otellogr`. (#7387, #7484)
- The semantic conventions have been upgraded from `v1.26.0` to `v1.34.0` in `go.opentelemetry.io/contrib/bridges/otelzap`. (#7389, #7484)
- The semantic conventions have been upgraded from `v1.26.0` to `v1.34.0` in `go.opentelemetry.io/contrib/detectors/gcp`. (#7378, #7484)
- The semantic conventions have been upgraded from `v1.26.0` to `v1.34.0` in `go.opentelemetry.io/contrib/instrumentation/github.com/emicklei/go-restful/otelrestful`. (#7383, #7484)
- The semantic conventions have been upgraded from `v1.26.0` to `v1.34.0` in `go.opentelemetry.io/contrib/instrumentation/github.com/gin-gonic/gin/otelgin`. (#7383, #7484)
- The semantic conventions have been upgraded from `v1.26.0` to `v1.34.0` in `go.opentelemetry.io/contrib/instrumentation/github.com/gorilla/mux/otelmux`. (#7383, #7484)
- The semantic conventions have been upgraded from `v1.26.0` to `v1.34.0` in `go.opentelemetry.io/contrib/instrumentation/net/http/httptrace/otelhttptrace`. (#7383, #7484)
- The semantic conventions have been upgraded from `v1.26.0` to `v1.34.0` in `go.opentelemetry.io/contrib/instrumentation/net/http/otelhttp`. (#7383, #7484)
- The semantic conventions have been upgraded in `go.opentelemetry.io/contrib/instrumentation/go.mongodb.org/mongo-driver/mongo/otelmongo` to `v1.34.0`. (#7393, #7484)
- The semantic conventions have been upgraded in `go.opentelemetry.io/contrib/instrumentation/go.mongodb.org/mongo-driver/v2/mongo/otelmongo` to `v1.34.0`. (#7393, #7484)
- The semantic conventions have been upgraded in `go.opentelemetry.io/contrib/instrumentation/github.com/aws/aws-sdk-go-v2/otelaws` to `v1.34.0`. (#7394, #7484)
  - The `messaging.system=AmazonSQS` attribute has been corrected to `messaging.system=aws.sqs`.
  - The `net.peer.addr` attribute key has been upgraded to `server.address`.
  - The `http.status_code` attribute key has been upgraded to `http.response.status_code`.
  - The `db.system=dynamodb` attribute has been corrected to `db.system.name=aws.dynamodb`.
  - The deprecated `messaging.operation.type=publish` attribute has been corrected to `messaging.operation.type=send`.
- The semantic conventions have been upgraded from `v1.21.0` to `v1.34.0` in `go.opentelemetry.io/contrib/instrumentation/github.com/aws/aws-lambda-go/otellambda`. (#7400, #7484)
- The semantic conventions in `go.opentelemetry.io/contrib/instrumentation/host` have been upgraded to `v1.34.0`. (#7390, #7484)
  - The description of `process.cpu.time` is updated to comply with semantic conventions.
  - `process.cpu.time` now uses the `state` attribute instead of `cpu.mode`.
  - The `system.cpu.time` metric is renamed to `cpu.time`.
  - `cpu.time` now uses the `state` attribute instead of `cpu.mode`.
  - `system.memory.usage` now uses the `state` attribute instead of `system.memory.state`.
  - `system.memory.utilization` now uses the `state` attribute instead of `system.memory.state`.
  - The `system.memory.state` attribute (now `state`) value of `available` is now `free` instead.

### Deprecated

- `AttributeCPUTimeUser` in `go.opentelemetry.io/contrib/instrumentation/host` is deprecated.
  Use `go.opentelemetry.io/otel/semconv` instead. (#7390)
- `AttributeCPUTimeSystem` in `go.opentelemetry.io/contrib/instrumentation/host` is deprecated.
  Use `go.opentelemetry.io/otel/semconv` instead. (#7390)
- `AttributeCPUTimeOther` in `go.opentelemetry.io/contrib/instrumentation/host` is deprecated.
  Use `go.opentelemetry.io/otel/semconv` instead. (#7390)
- `AttributeCPUTimeIdle` in `go.opentelemetry.io/contrib/instrumentation/host` is deprecated.
  Use `go.opentelemetry.io/otel/semconv` instead. (#7390)
- `AttributeMemoryAvailable` in `go.opentelemetry.io/contrib/instrumentation/host` is deprecated.
  Use `go.opentelemetry.io/otel/semconv` instead. (#7390)
- `AttributeMemoryUsed` in `go.opentelemetry.io/contrib/instrumentation/host` is deprecated.
  Use `go.opentelemetry.io/otel/semconv` instead. (#7390)
- `AttributeNetworkTransmit` in `go.opentelemetry.io/contrib/instrumentation/host` is deprecated.
  Use `go.opentelemetry.io/otel/semconv` instead. (#7390)
- `AttributeNetworkReceive` in `go.opentelemetry.io/contrib/instrumentation/host` is deprecated.
  Use `go.opentelemetry.io/otel/semconv` instead. (#7390)

### Fixed

- Fix EKS detector erroring outside of Kubernetes in `go.opentelemetry.io/contrib/detectors/aws/eks`. (#7483)
- Fix data race when writing log entries with `context.Context` fields in `go.opentelemetry.io/contrib/bridges/otelzap`. (#7368)
- Fix nil pointer dereference when `ClientTracer` did not have a span in `go.opentelemetry.io/contrib/instrumentation/net/http/httptrace/otelhttptrace`. (#7464)
- Record all non-failure metrics on transport round trip errors in `go.opentelemetry.io/contrib/instrumentation/net/http/otelhttp`. (#7146)

### Removed

- The deprecated `StreamServerInterceptor` function from `go.opentelemetry.io/contrib/instrumentation/google.golang.org/grpc/otelgrpc` is removed. (#7362)

## [1.36.0/0.61.0/0.30.0/0.16.0/0.11.0/0.9.0/0.8.0] - 2025-05-21

### Added

- `http.route` attribute to otelhttp server request spans, when `net/http.Request.Pattern` is set in the modules below.  (#6905, #6937)
  - `go.opentelemetry.io/contrib/instrumentation/github.com/emicklei/go-restful/otelrestful`
  - `go.opentelemetry.io/contrib/instrumentation/github.com/gin-gonic/gin/otelgin`
  - `go.opentelemetry.io/contrib/instrumentation/github.com/gorilla/mux/otelmux`
  - `go.opentelemetry.io/contrib/instrumentation/github.com/labstack/echo/otelecho`
  - `go.opentelemetry.io/contrib/instrumentation/net/http/otelhttp`
- Add `WithAttributes` option to set instrumentation scope attributes on the created `log.Logger` in `go.opentelemetry.io/contrib/bridges/otelzap`. (#6962)
- Add `WithAttributes` option to set instrumentation scope attributes on the created `log.Logger` in `go.opentelemetry.io/contrib/bridges/otelslog`. (#6965)
- Add `WithAttributes` option to set instrumentation scope attributes on the created `log.Logger` in `go.opentelemetry.io/contrib/bridges/otellogrus`. (#6966)
- Add `WithAttributes` option to set instrumentation scope attributes on the created `log.Logger` in `go.opentelemetry.io/contrib/bridges/otellogr`. (#6967)
- Add the `WithGinMetricAttributes` option to allow setting dynamic, per-request metric attributes based on `*gin.Context` in `go.opentelemetry.io/contrib/instrumentation/github.com/gin-gonic/gin/otelgin`. (#6932)
- Use Gin's own `ClientIP` method to detect the client's IP, which supports custom proxy headers in `go.opentelemetry.io/contrib/instrumentation/github.com/gin-gonic/gin/otelgin`. (#6095)
- Added test for Fields in `go.opentelemetry.io/contrib/propagators/jaeger`. (#7119)
- Allow configuring samplers in `go.opentelemetry.io/contrib/otelconf`. (#7148)
- Slog log bridge now sets `SeverityText` attribute using source value in `go.opentelemetry.io/contrib/bridges/otelslog`. (#7198)
- Add `http.route` metric attribute in `go.opentelemetry.io/contrib/instrumentation/github.com/gin-gonic/gin/otelgin`. (#7275)
- Add the `WithSpanStartOptions` option to add custom options to new spans `go.opentelemetry.io/contrib/instrumentation/github.com/gin-gonic/gin/otelgin`. (#7261)
- Add instrumentation support for `go.mongodb.org/mongo-driver/v2` in `go.opentelemetry.io/contrib/instrumentation/go.mongodb.org/mongo-driver/v2/mongo/otelmongo`. (#6539)
- Rerun the span name formatter after the request ran if a `req.Pattern` is set, so the span name can include it in `go.opentelemetry.io/contrib/instrumentation/net/http/otelhttp`. (#7192)

### Changed

- Jaeger remote sampler's probabilistic strategy now uses the same sampling algorithm as `trace.TraceIDRatioBased` in `go.opentelemetry.io/contrib/samplers/jaegerremote`. (#6892)
- Switched the default for `OTEL_SEMCONV_STABILITY_OPT_IN` to emit the v1.26.0 semantic conventions by default in the following modules.
  - `go.opentelemetry.io/contrib/instrumentation/github.com/emicklei/go-restful/otelrestful`
  - `go.opentelemetry.io/contrib/instrumentation/github.com/gin-gonic/gin/otelgin`
  - `go.opentelemetry.io/contrib/instrumentation/github.com/gorilla/mux/otelmux`
  - `go.opentelemetry.io/contrib/instrumentation/github.com/labstack/echo/otelecho`
  - `go.opentelemetry.io/contrib/instrumentation/net/http/httptrace/otelhttptrace`
  - `go.opentelemetry.io/contrib/instrumentation/net/http/otelhttp`
  The `OTEL_SEMCONV_STABILITY_OPT_IN=http/dup` environment variable can be still used to emit both the v1.20.0 and v1.26.0 semantic conventions.
  It is however impossible to emit only the 1.20.0 semantic conventions, as the next release will drop support for that environment variable. (#6899)
- Improve performance by reducing allocations for http request when using `OTEL_SEMCONV_STABILITY_OPT_IN=http/dup` in the modules below. (#7180)
  - `go.opentelemetry.io/contrib/instrumentation/github.com/emicklei/go-restful/otelrestful`
  - `go.opentelemetry.io/contrib/instrumentation/github.com/gin-gonic/gin/otelgin`
  - `go.opentelemetry.io/contrib/instrumentation/github.com/gorilla/mux/otelmux`
  - `go.opentelemetry.io/contrib/instrumentation/github.com/labstack/echo/otelecho`
  - `go.opentelemetry.io/contrib/instrumentation/net/http/httptrace/otelhttptrace`
  - `go.opentelemetry.io/contrib/instrumentation/net/http/otelhttp`

- Update the Jaeger remote sampler to use "github.com/jaegertracing/jaeger-idl/proto-gen/api_v2" in  `go.opentelemetry.io/contrib/samplers/jaegerremote`. (#7061)
- Improve performance by reducing allocations in the gRPC stats handler in `go.opentelemetry.io/contrib/instrumentation/google.golang.org/grpc/otelgrpc`. (#7186)
- Update `http.route` attribute to support `request.Pattern` in `go.opentelemetry.io/contrib/instrumentation/github.com/gorilla/mux/otelmux`. (#7108)
- Change the default span name to be `GET /path` so it complies with the HTTP semantic conventions in `go.opentelemetry.io/contrib/instrumentation/github.com/gin-gonic/gin/otelgin`. (#6381)
- Set `url.scheme` attribute to the request URL.Scheme when possible for HTTP client metrics in `go.opentelemetry.io/contrib/instrumentation/net/http/otelhttp`. (#6938)
- The semantic conventions have been upgraded from `v1.17.0` to `v1.30.0` in `go.opentelemetry.io/contrib/instrumentation/google.golang.org/grpc/otelgrpc`. (#7270)
  - All `net.peer.*` and `net.host.*` attributes are now set to correct `server.*` attributes.
  - No `net.socket.*` attributes are set.
- Only sample spans when `Sampled=1` in `go.opentelemetry.io/contrib/propagators/aws/xray`. (#7318)

### Fixed

- Record request duration in seconds rather than milliseconds for semconv v1.26.0, per [the specifications](https://github.com/open-telemetry/semantic-conventions/blob/6533b8a39e03e6925e080d5ca39234035cf87e70/docs/non-normative/http-migration.md#http-client-duration-metric) in the following packages. (#6942)
  - `go.opentelemetry.io/contrib/instrumentation/github.com/emicklei/go-restful/otelrestful`
  - `go.opentelemetry.io/contrib/instrumentation/github.com/gin-gonic/gin/otelgin`
  - `go.opentelemetry.io/contrib/instrumentation/github.com/gorilla/mux/otelmux`
  - `go.opentelemetry.io/contrib/instrumentation/github.com/labstack/echo/otelecho`
  - `go.opentelemetry.io/contrib/instrumentation/net/http/httptrace/otelhttptrace`
  - `go.opentelemetry.io/contrib/instrumentation/net/http/otelhttp`
- Check for TLS related options to be set before creating TLS config in `go.opentelemetry.io/contrib/otelconf`. (#6984)
- Fixed handling of the `OTEL_SEMCONV_STABILITY_OPT_IN` environment variable in `go.opentelemetry.io/contrib/instrumentation/github.com/gin-gonic/gin/otelgin`. (#7215)
- Support mixed categories for `OTEL_SEMCONV_STABILITY_OPT_IN` opt-in in the following packages. (#7246)
  - `go.opentelemetry.io/contrib/instrumentation/github.com/emicklei/go-restful/otelrestful`.
  - `go.opentelemetry.io/contrib/instrumentation/gin-gonic/gin/otelgin`.
  - `go.opentelemetry.io/contrib/instrumentation/gorilla/mux/otelmux`.
  - `go.opentelemetry.io/contrib/instrumentation/go.mongodb.org/mongo-driver/mongo/otelmongo`.
  - `go.opentelemetry.io/contrib/instrumentation/net/http/httptrace/otelhttptrace`.
  - `go.opentelemetry.io/contrib/instrumentation/net/http/otelhttp`.

### Removed

- Drop support for [Go 1.22]. (#6853)
- The deprecated `go.opentelemetry.io/contrib/config` package is removed, use `go.opentelemetry.io/contrib/otelconf` instead. (#6894)
- The deprecated `SemVersion` function is removed in `go.opentelemetry.io/contrib/instrumentation/github.com/aws/aws-lambda-go/otellambda`, use `Version` function instead. (#7058)
- The deprecated `SemVersion` function in `go.opentelemetry.io/contrib/samplers/probability/consistent` is removed, use `Version` instead. (#7072)
- The deprecated `SemVersion` function is removed in `go.opentelemetry.io/contrib/instrumentation/github.com/aws/aws-sdk-go-v2/otelaws/test` package, use `Version` instead. (#7077)
- The deprecated `SemVersion` function is removed in `go.opentelemetry.io/contrib/instrumentation/github.com/gorilla/mux/otelmux`, use `Version` function instead. (#7084)
- The deprecated `SemVersion` function is removed in `go.opentelemetry.io/contrib/instrumentation/github.com/gin-gonic/gin/otelgin`, use `Version` function instead. (#7085)
- The deprecated `SemVersion` function is removed in `go.opentelemetry.io/contrib/instrumentation/go.mongodb.org/mongo-driver/mongo/otelmongo/test`, use `Version` function instead. (#7142)
- The deprecated `SemVersion` function is removed in `go.opentelemetry.io/contrib/instrumentation/github.com/gorilla/mux/otelmux/test`, use `Version` function instead. (#7086)
- The deprecated `SemVersion` function is removed in `go.opentelemetry.io/contrib/instrumentation/go.mongodb.org/mongo-driver/mongo/otelmongo`, use `Version` function instead. (#7140)
- The deprecated `SemVersion` function is removed in `go.opentelemetry.io/contrib/instrumentation/github.com/gin-gonic/gin/otelgin/test`, use `Version` function instead. (#7087)
- The deprecated `SemVersion` function is removed in `go.opentelemetry.io/contrib/instrumentation/github.com/labstack/echo/otelecho`, use `Version` function instead. (#7089)
- The deprecated `SemVersion` function is removed in `go.opentelemetry.io/contrib/instrumentation/github.com/labstack/echo/otelecho/test`, use `Version` function instead. (#7090)
- The deprecated `SemVersion` function is removed in `go.opentelemetry.io/contrib/instrumentation/github.com/emicklei/go-restful/otelrestful`, use `Version` function instead. (#7091)
- The deprecated `SemVersion` function is removed in `go.opentelemetry.io/contrib/instrumentation/github.com/emicklei/go-restful/otelrestful/test`, use `Version` function instead. (#7092)
- The deprecated `UnaryServerInterceptor` in `go.opentelemetry.io/contrib/instrumentation/google.golang.org/grpc/otelgrpc` is removed, use `NewServerHandler` instead. (#7115)
- The deprecated `DynamoDBAttributeSetter` function is removed `opentelemetry-go-contrib/instrumentation/github.com/aws/aws-sdk-go-v2/otelaws/dynamodbattributes.go` , use `Version` function instead.(#7128)
- The deprecated `SNSAttributeSetter` function is removed in `go.opentelemetry.io/contrib/instrumentation/github.com/aws/aws-sdk-go-v2/otelaws`, use `SNSAttributeBuilder` function instead. (#7136)
- The deprecated `AttributeSetter` function is removed in `go.opentelemetry.io/contrib/instrumentation/github.com/aws/aws-sdk-go-v2/otelaws`, use the `AttributeBuilder` function instead. (#7137)
- The deprecated `SemVersion` function is removed in `go.opentelemetry.io/contrib/zpages`, use `Version` function instead. (#7147)
- The deprecated `SemVersion` function is removed in `go.opentelemetry.io/contrib/samplers/jaegerremote`, use `Version` function instead. (#7147)
- The deprecated `SemVersion` function is removed in `go.opentelemetry.io/contrib/propagators/opencensus`, use `Version` function instead. (#7147)
- The deprecated `SemVersion` function is removed in `go.opentelemetry.io/contrib/instrumentation/runtime`, use `Version` function instead. (#7147)
- The deprecated `SemVersion` function is removed in `go.opentelemetry.io/contrib/instrumentation/github.com/aws/aws-sdk-go-v2/otelaws`, use `Version` function instead. (#7154)
- The deprecated `DefaultAttributeSetter` in `go.opentelemetry.io/contrib/instrumentation/github.com/aws/aws-sdk-go-v2/otelaws` is removed, use the `DefaultAttributeBuilder` function instead. (#7127)
- The deprecated `UnaryClientInterceptor` function is removed in `go.opentelemetry.io/contrib/instrumentation/google.golang.org/grpc/otelgrpc` use `NewClientHandler` function instead. (#7125)
- The deprecated `SemVersion` function is removed in `go.opentelemetry.io/contrib/instrumentation/net/http/otelhttp`, use `Version` function instead. (#7167)
- The deprecated `SemVersion` function is removed in `go.opentelemetry.io/contrib/instrumentation/net/http/httptrace/otelhttptrace`, use `Version` function instead. (#7144)
- The deprecated `SemVersion` function is removed in `go.opentelemetry.io/contrib/instrumentation/net/http/httptrace/otelhttptrace/test`, use `Version` function instead. (#7144)
- The deprecated `go.opentelemetry.io/contrib/instrumentation/google.golang.org/grpc/otelgrpc/filters/interceptor` package is removed, use `go.opentelemetry.io/contrib/instrumentation/google.golang.org/grpc/otelgrpc/filters` instead. (#7110)
- The deprecated `SemVersion` function is removed in `go.opentelemetry.io/contrib/instrumentation/google.golang.org/grpc/otelgrpc`, use `Version` function instead. (#7143)
- The deprecated `SemVersion` function is removed in `go.opentelemetry.io/contrib/instrumentation/google.golang.org/grpc/otelgrpc/test`, use `Version` function instead. (#7143)
- The deprecated `SQSAttributeSetter` function is removed in `go.opentelemetry.io/contrib/instrumentation/github.com/aws/aws-sdk-go-v2/otelaws` package, use `SQSAttributeBuilder` instead. (#7145)
- The deprecated `SemVersion` function is removed in `go.opentelemetry.io/contrib/instrumentation/host` package, use `Version` instead. (#7203)
- The `GRPCStatusCodeKey` constant from `go.opentelemetry.io/contrib/instrumentation/google.golang.org/grpc/otelgrpc` is removed.
  Use `semconv.RPCGRPCStatusCodeKey` from `go.opentelemetry.io/otel/semconv/*` instead. (#7270)

## [1.35.0/0.60.0/0.29.0/0.15.0/0.10.0/0.8.0/0.7.0] - 2025-03-05

This release is the last to support [Go 1.22].
The next release will require at least [Go 1.23].

> [!WARNING]
> This is the last version to use Semantic Conventions v1.20.0 for HTTP libraries
by default. The next version (0.61.0) will default to v1.26.0, and the
following one (0.62.0) will drop support for Semantic Conventions v1.20.0
>
> You can switch to the new Semantic Conventions right now by setting the
`OTEL_SEMCONV_STABILITY_OPT_IN=http/dup` environment variable in your
application.
>
> See also the [HTTP semantic conventions stability
migration](https://github.com/open-telemetry/semantic-conventions/blob/main/docs/non-normative/http-migration.md)

### Added

- Add support for configuring `ClientCertificate` and `ClientKey` field for OTLP exporters in `go.opentelemetry.io/contrib/config`. (#6378)
- Add `WithAttributeBuilder`, `AttributeBuilder`, `DefaultAttributeBuilder`, `DynamoDBAttributeBuilder`, `SNSAttributeBuilder` to support adding attributes based on SDK input and output in `go.opentelemetry.io/contrib/instrumentation/github.com/aws/aws-sdk-go-v2/otelaws`. (#6543)
- Support for the `OTEL_SEMCONV_STABILITY_OPT_IN=http/dup` environment variable in `go.opentelemetry.io/contrib/instrumentation/github.com/gorilla/mux/otelmux` to emit attributes for both the v1.20.0 and v1.26.0 semantic conventions. (#6652)
- Added the `WithMeterProvider` option to allow passing a custom meter provider to `go.opentelemetry.io/contrib/instrumentation/github.com/gorilla/mux/otelmux`. (#6648)
- Added the `WithMetricAttributesFn` option to allow setting dynamic, per-request metric attributes in `go.opentelemetry.io/contrib/instrumentation/github.com/gorilla/mux/otelmux`. (#6648)
- Added metrics support, and emit all stable metrics from the [Semantic Conventions](https://github.com/open-telemetry/semantic-conventions/blob/main/docs/http/http-metrics.md) in `go.opentelemetry.io/contrib/instrumentation/github.com/gorilla/mux/otelmux`. (#6648)
- Add support for configuring `Insecure` field for OTLP exporters in `go.opentelemetry.io/contrib/config`. (#6658)
- Support for the `OTEL_SEMCONV_STABILITY_OPT_IN=http/dup` environment variable in `instrumentation/net/http/httptrace/otelhttptrace` to emit attributes for both the v1.20.0 and v1.26.0 semantic conventions. (#6720)
- Support for the `OTEL_SEMCONV_STABILITY_OPT_IN=http/dup` environment variable in `instrumentation/github.com/emicklei/go-restful/otelrestful` to emit attributes for both the v1.20.0 and v1.26.0 semantic conventions. (#6710)
- Added metrics support, and emit all stable metrics from the [Semantic Conventions](https://github.com/open-telemetry/semantic-conventions/blob/main/docs/http/http-metrics.md) in `go.opentelemetry.io/contrib/instrumentation/github.com/gin-gonic/gin/otelgin`. (#6747)
- Support for the `OTEL_SEMCONV_STABILITY_OPT_IN=http/dup` environment variable in `go.opentelemetry.io/contrib/instrumentation/github.com/gin-gonic/gin/otelgin` to emit attributes for both the v1.20.0 and v1.26.0 semantic conventions. (#6778)
- Support `OTEL_SEMCONV_STABILITY_OPT_IN` to emit telemetry following both `go.opentelemetry.io/otel/semconv/v1.21.0` (default) and `go.opentelemetry.io/otel/semconv/v1.26.0` (opt-in) in `go.opentelemetry.io/contrib/instrumentation/go.mongodb.org/mongo-driver/mongo/otelmongo` per the [Database semantic convention stability migration guide](https://github.com/open-telemetry/semantic-conventions/blob/cb11bb9bac24f4b0e95ad0f61ce01813d8ceada8/docs/non-normative/db-migration.md#database-semantic-convention-stability-migration-guide). (#6172)
- Support [Go 1.24]. (#6765)
- Add support for configuring `HeadersList` field for OTLP exporters in `go.opentelemetry.io/contrib/config`. (#6657)
- Add `go.opentelemetry.io/contrib/otelconf` module which is a replacement for `go.opentelemetry.io/contrib/config`. (#6796)
- Added `WithFallbackLogExporter` to allow setting a fallback log exporter when `OTEL_LOGS_EXPORTER` is unset in `go.opentelemetry.io/contrib/exporters/autoexport`. (#6844)

### Changed

- Add custom attribute to the span after execution of the SDK rather than before in `go.opentelemetry.io/contrib/instrumentation/github.com/aws/aws-sdk-go-v2/otelaws`. (#6543)
- The `code.function` attribute emitted by `go.opentelemetry.io/contrib/bridges/otelslog` now stores the package path-qualified function name instead of just the function name.
  The `code.namespace` attribute is no longer added. (#6870)
- The `code.function` attribute emitted by `go.opentelemetry.io/contrib/bridges/otelzap` now stores the package path-qualified function name instead of just the function name.
  The `code.namespace` attribute is no longer added. (#6870)
- Improve performance by reducing allocations for common request protocols in the modules below. (#6845)
  - `go.opentelemetry.io/contrib/instrumentation/github.com/emicklei/go-restful/otelrestful`
  - `go.opentelemetry.io/contrib/instrumentation/github.com/gin-gonic/gin/otelgin`
  - `go.opentelemetry.io/contrib/instrumentation/github.com/gorilla/mux/otelmux`
  - `go.opentelemetry.io/contrib/instrumentation/github.com/labstack/echo/otelecho`
  - `go.opentelemetry.io/contrib/instrumentation/net/http/httptrace/otelhttptrace`
  - `go.opentelemetry.io/contrib/instrumentation/net/http/otelhttp`

### Deprecated

- Deprecate `WithAttributeSetter`, `AttributeSetter`, `DefaultAttributeSetter`, `DynamoDBAttributeSetter`, `SNSAttributeSetter` in favor of `WithAttributeBuilder`, `AttributeBuilder`, `DefaultAttributeBuilder`, `DynamoDBAttributeBuilder`, `SNSAttributeBuilder` in `go.opentelemetry.io/contrib/instrumentation/github.com/aws/aws-sdk-go-v2/otelaws`. (#6543)
- Deprecate `go.opentelemetry.io/contrib/config` module in favor of `go.opentelemetry.io/contrib/otelconf`. This is the last release of this module. (#6796)

### Fixed

- Use `context.Background()` as default context instead of nil in `go.opentelemetry.io/contrib/bridges/otellogr`. (#6527)
- Convert Prometheus histogram buckets to non-cumulative otel histogram buckets in `go.opentelemetry.io/contrib/bridges/prometheus`. (#6685)
- Don't start spans that never end for filtered out gRPC stats handler in `go.opentelemetry.io/contrib/instrumentation/google.golang.org/grpc/otelgrpc`. (#6695)
- Fix a possible nil dereference panic in `NewSDK` of `go.opentelemetry.io/contrib/config/v0.3.0`. (#6752)
- Fix prometheus endpoint with an IPv6 address in `go.opentelemetry.io/contrib/config`. (#6815)

## [1.34.0/0.59.0/0.28.0/0.14.0/0.9.0/0.7.0/0.6.0] - 2025-01-17

### Added

- Generate server metrics with semantic conventions `v1.26.0` in `go.opentelemetry.io/contrib/instrumentation/net/http/otelhttp` when `OTEL_SEMCONV_STABILITY_OPT_IN` is set to `http/dup`. (#6411)
- Generate client metrics with semantic conventions `v1.26.0` in `go.opentelemetry.io/contrib/instrumentation/net/http/otelhttp` when `OTEL_SEMCONV_STABILITY_OPT_IN` is set to `http/dup`. (#6607)

### Fixed

- Fix error logged by Jaeger remote sampler on empty or unset `OTEL_TRACES_SAMPLER_ARG` environment variable (#6511)
- Relax minimum Go version to 1.22.0 in various modules. (#6595)
- `NewSDK` handles empty `OpenTelemetryConfiguration.Resource` properly in `go.opentelemetry.io/contrib/config/v0.3.0`. (#6606)
- Fix a possible nil dereference panic in `NewSDK` of `go.opentelemetry.io/contrib/config/v0.3.0`. (#6606)

## [1.33.0/0.58.0/0.27.0/0.13.0/0.8.0/0.6.0/0.5.0] - 2024-12-12

### Added

- Added support for providing `endpoint`, `pollingIntervalMs` and `initialSamplingRate` using environment variable `OTEL_TRACES_SAMPLER_ARG` in `go.opentelemetry.io/contrib/samples/jaegerremote`. (#6310)
- Added support exporting logs via OTLP over gRPC in `go.opentelemetry.io/contrib/config`. (#6340)
- The `go.opentelemetry.io/contrib/bridges/otellogr` module.
  This module provides an OpenTelemetry logging bridge for `github.com/go-logr/logr`. (#6386)
- Added SNS instrumentation in `go.opentelemetry.io/contrib/instrumentation/github.com/aws/aws-sdk-go-v2/otelaws`. (#6388)
- Use a `sync.Pool` for metric options in `go.opentelemetry.io/contrib/instrumentation/net/http/otelhttp`. (#6394)
- Added support for configuring `Certificate` field when configuring OTLP exporters in `go.opentelemetry.io/contrib/config`. (#6376)
- Added support for the `WithMetricAttributesFn` option to middlewares in `go.opentelemetry.io/contrib/instrumentation/net/http/otelhttp`. (#6542)

### Changed

- Change the span name to be `GET /path` so it complies with the OTel HTTP semantic conventions in `go.opentelemetry.io/contrib/instrumentation/github.com/labstack/echo/otelecho`. (#6365)
- Record errors instead of setting the `gin.errors` attribute in `go.opentelemetry.io/contrib/instrumentation/github.com/gin-gonic/gin/otelgin`. (#6346)
- The `go.opentelemetry.io/contrib/config` now supports multiple schemas in subdirectories (i.e. `go.opentelemetry.io/contrib/config/v0.3.0`) for easier migration. (#6412)

### Fixed

- Fix broken AWS presigned URLs when using instrumentation in `go.opentelemetry.io/contrib/instrumentation/github.com/aws/aws-sdk-go-v2/otelaws`. (#5975)
- Fixed the value for configuring the OTLP exporter to use `grpc` instead of `grpc/protobuf` in `go.opentelemetry.io/contrib/config`. (#6338)
- Allow marshaling types in `go.opentelemetry.io/contrib/config`. (#6347)
- Removed the redundant handling of panic from the `HTML` function in `go.opentelemetry.io/contrib/instrumentation/github.com/gin-gonic/gin/otelgin`. (#6373)
- The `code.function` attribute emitted by `go.opentelemetry.io/contrib/bridges/otelslog` now stores just the function name instead the package path-qualified function name.
  The `code.namespace` attribute now stores the package path. (#6415)
- The `code.function` attribute emitted by `go.opentelemetry.io/contrib/bridges/otelzap` now stores just the function name instead the package path-qualified function name.
  The `code.namespace` attribute now stores the package path. (#6423)
- Return an error for `nil` values when unmarshaling `NameStringValuePair` in `go.opentelemetry.io/contrib/config`. (#6425)

## [1.32.0/0.57.0/0.26.0/0.12.0/0.7.0/0.5.0/0.4.0] - 2024-11-08

### Added

- Add the `WithSource` option to the `go.opentelemetry.io/contrib/bridges/otelslog` log bridge to set the `code.*` attributes in the log record that includes the source location where the record was emitted. (#6253)
- Add `ContextWithStartTime` and `StartTimeFromContext` to `go.opentelemetry.io/contrib/instrumentation/net/http/otelhttp`, which allows setting the start time using go context. (#6137)
- Set the `code.*` attributes in `go.opentelemetry.io/contrib/bridges/otelzap` if the `zap.Logger` was created with the `AddCaller` or `AddStacktrace` option. (#6268)
- Add a `LogProcessor` to `go.opentelemetry.io/contrib/processors/baggagecopy` to copy baggage members to log records. (#6277)
  - Use `baggagecopy.NewLogProcessor` when configuring a Log Provider.
    - `NewLogProcessor` accepts a `Filter` function type that selects which baggage members are added to the log record.

### Changed

- Transform raw (`slog.KindAny`) attribute values to matching `log.Value` types.
  For example, `[]string{"foo", "bar"}` attribute value is now transformed to `log.SliceValue(log.StringValue("foo"), log.StringValue("bar"))` instead of `log.String("[foo bar"])`. (#6254)
- Upgrade `go.opentelemetry.io/otel/semconv/v1.17.0` to `go.opentelemetry.io/otel/semconv/v1.21.0` in `go.opentelemetry.io/contrib/instrumentation/go.mongodb.org/mongo-driver/mongo/otelmongo`. (#6272)
- Resource doesn't merge with defaults if a valid resource is configured in `go.opentelemetry.io/contrib/config`. (#6289)

### Fixed

- Transform nil attribute values to `log.Value` zero value instead of panicking in `go.opentelemetry.io/contrib/bridges/otellogrus`. (#6237)
- Transform nil attribute values to `log.Value` zero value instead of panicking in `go.opentelemetry.io/contrib/bridges/otelzap`. (#6237)
- Transform nil attribute values to `log.Value` zero value instead of `log.StringValue("<nil>")` in `go.opentelemetry.io/contrib/bridges/otelslog`. (#6246)
- Fix `NewClientHandler` so that `rpc.client.request.*` metrics measure requests instead of responses and `rpc.client.responses.*` metrics measure responses instead of requests in `go.opentelemetry.io/contrib/instrumentation/google.golang.org/grpc/otelgrpc`. (#6250)
- Fix issue in `go.opentelemetry.io/contrib/config` causing `otelprom.WithResourceAsConstantLabels` configuration to not be respected. (#6260)
- `otel.Handle` is no longer called on a successful shutdown of the Prometheus exporter in `go.opentelemetry.io/contrib/config`. (#6299)

## [1.31.0/0.56.0/0.25.0/0.11.0/0.6.0/0.4.0/0.3.0] - 2024-10-14

### Added

- The `Severitier` and `SeverityVar` types are added to `go.opentelemetry.io/contrib/processors/minsev` allowing dynamic configuration of the severity used by the `LogProcessor`. (#6116)
- Move examples from `go.opentelemetry.io/otel` to this repository under `examples` directory. (#6158)
- Support yaml/json struct tags for generated code in `go.opentelemetry.io/contrib/config`. (#5433)
- Add support for parsing YAML configuration via `ParseYAML` in `go.opentelemetry.io/contrib/config`. (#5433)
- Add support for temporality preference configuration in `go.opentelemetry.io/contrib/config`. (#5860)

### Changed

- The function signature of `NewLogProcessor` in `go.opentelemetry.io/contrib/processors/minsev` has changed to accept the added `Severitier` interface instead of a `log.Severity`. (#6116)
- Updated `go.opentelemetry.io/contrib/config` to use the [v0.3.0](https://github.com/open-telemetry/opentelemetry-configuration/releases/tag/v0.3.0) release of schema which includes backwards incompatible changes. (#6126)
- `NewSDK` in `go.opentelemetry.io/contrib/config` now returns a no-op SDK if `disabled` is set to `true`. (#6185)
- The deprecated `go.opentelemetry.io/contrib/instrumentation/github.com/labstack/echo/otelecho` package has found a Code Owner.
  The package is no longer deprecated. (#6207)

### Fixed

- Possible nil dereference panic in `go.opentelemetry.io/contrib/instrumentation/net/http/httptrace/otelhttptrace`. (#5965)
- `logrus.Level` transformed to appropriate `log.Severity` in `go.opentelemetry.io/contrib/bridges/otellogrus`. (#6191)

### Removed

- The `Minimum` field of the `LogProcessor` in `go.opentelemetry.io/contrib/processors/minsev` is removed.
  Use `NewLogProcessor` to configure this setting. (#6116)
- The deprecated `go.opentelemetry.io/contrib/instrumentation/gopkg.in/macaron.v1/otelmacaron` package is removed. (#6186)
- The deprecated `go.opentelemetry.io/contrib/samplers/aws/xray` package is removed. (#6187)

## [1.30.0/0.55.0/0.24.0/0.10.0/0.5.0/0.3.0/0.2.0] - 2024-09-10

### Added

- Add `NewProducer` to `go.opentelemetry.io/contrib/instrumentation/runtime`, which allows collecting the `go.schedule.duration` histogram metric from the Go runtime. (#5991)
- Add gRPC protocol support for OTLP log exporter in `go.opentelemetry.io/contrib/exporters/autoexport`. (#6083)

### Removed

- Drop support for [Go 1.21]. (#6046, #6047)

### Fixed

- Superfluous call to `WriteHeader` when flushing after setting a status code in `go.opentelemetry.io/contrib/instrumentation/net/http/otelhttp`. (#6074)
- Superfluous call to `WriteHeader` when writing the response body after setting a status code in `go.opentelemetry.io/contrib/instrumentation/net/http/otelhttp`. (#6055)

## [1.29.0/0.54.0/0.23.0/0.9.0/0.4.0/0.2.0/0.1.0] - 2024-08-23

This release is the last to support [Go 1.21].
The next release will require at least [Go 1.22].

### Added

- Add the `WithSpanAttributes` and `WithMetricAttributes` methods to set custom attributes to the stats handler in `go.opentelemetry.io/contrib/instrumentation/google.golang.org/grpc/otelgrpc`. (#5133)
- The `go.opentelemetry.io/contrib/bridges/otelzap` module.
  This module provides an OpenTelemetry logging bridge for `go.uber.org/zap`. (#5191)
- Support for the `OTEL_SEMCONV_STABILITY_OPT_IN=http/dup` environment variable in `go.opentelemetry.io/contrib/instrumentation/net/http/otelhttp` to emit attributes for both the v1.20.0 and v1.26.0 semantic conventions. (#5401)
- The `go.opentelemetry.io/contrib/bridges/otelzerolog` module.
  This module provides an OpenTelemetry logging bridge for `github.com/rs/zerolog`. (#5405)
- Add `WithGinFilter` filter parameter in `go.opentelemetry.io/contrib/instrumentation/github.com/gin-gonic/gin/otelgin` to allow filtering requests with `*gin.Context`. (#5743)
- Support for stdoutlog exporter in `go.opentelemetry.io/contrib/config`. (#5850)
- Add macOS ARM64 platform to the compatibility testing suite. (#5868)
- Add new runtime metrics to `go.opentelemetry.io/contrib/instrumentation/runtime`, which are still disabled by default. (#5870)
- Add the `WithMetricsAttributesFn` option to allow setting dynamic, per-request metric attributes in `go.opentelemetry.io/contrib/instrumentation/net/http/otelhttp`. (#5876)
- The `go.opentelemetry.io/contrib/config` package supports configuring `with_resource_constant_labels` for the prometheus exporter. (#5890)
- Support [Go 1.23]. (#6017)

### Removed

- The deprecated `go.opentelemetry.io/contrib/processors/baggagecopy` package is removed. (#5853)

### Fixed

- Race condition when reading the HTTP body and writing the response in `go.opentelemetry.io/contrib/instrumentation/net/http/otelhttp`. (#5916)

## [1.28.0/0.53.0/0.22.0/0.8.0/0.3.0/0.1.0] - 2024-07-02

### Added

- Add the new `go.opentelemetry.io/contrib/detectors/azure/azurevm` package to provide a resource detector for Azure VMs. (#5422)
- Add support to configure views when creating MeterProvider using the config package. (#5654)
- The `go.opentelemetry.io/contrib/config` add support to configure periodic reader interval and timeout. (#5661)
- Add log support for the autoexport package. (#5733)
- Add support for disabling the old runtime metrics using the `OTEL_GO_X_DEPRECATED_RUNTIME_METRICS=false` environment variable. (#5747)
- Add support for signal-specific protocols environment variables (`OTEL_EXPORTER_OTLP_TRACES_PROTOCOL`, `OTEL_EXPORTER_OTLP_LOGS_PROTOCOL`, `OTEL_EXPORTER_OTLP_METRICS_PROTOCOL`) in `go.opentelemetry.io/contrib/exporters/autoexport`. (#5816)
- The `go.opentelemetry.io/contrib/processors/minsev` module is added.
  This module provides and experimental logging processor with a configurable threshold for the minimum severity records must have to be recorded. (#5817)
- The `go.opentelemetry.io/contrib/processors/baggagecopy` module.
  This module is a replacement of `go.opentelemetry.io/contrib/processors/baggage/baggagetrace`. (#5824)

### Changed

- Improve performance of `go.opentelemetry.io/contrib/instrumentation/google.golang.org/grpc/otelgrpc` with the usage of `WithAttributeSet()` instead of `WithAttribute()`. (#5664)
- Improve performance of `go.opentelemetry.io/contrib/instrumentation/net/http/otelhttp` with the usage of `WithAttributeSet()` instead of `WithAttribute()`. (#5664)
- Update `go.opentelemetry.io/contrib/config` to latest released configuration schema which introduces breaking changes where `Attributes` is now a `map[string]interface{}`. (#5758)
- Upgrade all dependencies of `go.opentelemetry.io/otel/semconv/v1.25.0` to `go.opentelemetry.io/otel/semconv/v1.26.0`. (#5847)

### Fixed

- Custom attributes targeting metrics recorded by the `go.opentelemetry.io/contrib/instrumentation/net/http/otelhttp` are not ignored anymore. (#5129)
- The double setup in `go.opentelemetry.io/contrib/instrumentation/net/http/httptrace/otelhttptrace/example` that caused duplicate traces. (#5564)
- The superfluous `response.WriteHeader` call in `go.opentelemetry.io/contrib/instrumentation/net/http/otelhttp` when the response writer is flushed. (#5634)
- Use `c.FullPath()` method to set `http.route` attribute in `go.opentelemetry.io/contrib/instrumentation/github.com/gin-gonic/gin/otelgin`. (#5734)
- Out-of-bounds panic in case of invalid span ID in `go.opentelemetry.io/contrib/propagators/b3`. (#5754)

### Deprecated

- The `go.opentelemetry.io/contrib/instrumentation/github.com/labstack/echo/otelecho` package is deprecated.
  If you would like to become a Code Owner of this module and prevent it from being removed, see [#5550]. (#5645)
- The `go.opentelemetry.io/contrib/instrumentation/gopkg.in/macaron.v1/otelmacaron` package is deprecated.
  If you would like to become a Code Owner of this module and prevent it from being removed, see [#5552]. (#5646)
- The `go.opentelemetry.io/contrib/samplers/aws/xray` package is deprecated.
  If you would like to become a Code Owner of this module and prevent it from being removed, see [#5554]. (#5647)
- The `go.opentelemetry.io/contrib/processors/baggage/baggagetrace` package is deprecated.
  Use the added `go.opentelemetry.io/contrib/processors/baggagecopy` package instead. (#5824)
  - Use `baggagecopy.NewSpanProcessor` as a replacement for `baggagetrace.New`.
    - `NewSpanProcessor` accepts a `Filter` function type that selects which baggage members are added to a span.
    - `NewSpanProcessor` returns a `*baggagecopy.SpanProcessor` instead of a `trace.SpanProcessor` interface.
      The returned type still implements the interface.

[#5550]: https://github.com/open-telemetry/opentelemetry-go-contrib/issues/5550
[#5552]: https://github.com/open-telemetry/opentelemetry-go-contrib/issues/5552
[#5554]: https://github.com/open-telemetry/opentelemetry-go-contrib/issues/5554

## [1.27.0/0.52.0/0.21.0/0.7.0/0.2.0] - 2024-05-21

### Added

- Add an experimental `OTEL_METRICS_PRODUCERS` environment variable to `go.opentelemetry.io/contrib/autoexport` to be set metrics producers. (#5281)
  - `prometheus` and `none` are supported values. You can specify multiple producers separated by a comma.
  - Add `WithFallbackMetricProducer` option that adds a fallback if the `OTEL_METRICS_PRODUCERS` is not set or empty.
- The `go.opentelemetry.io/contrib/processors/baggage/baggagetrace` module. This module provides a Baggage Span Processor. (#5404)
- Add gRPC trace `Filter` for stats handler to `go.opentelemetry.io/contrib/instrumentation/google.golang.org/grpc/otelgrpc`. (#5196)
- Add a repository Code Ownership Policy. (#5555)
- The `go.opentelemetry.io/contrib/bridges/otellogrus` module.
  This module provides an OpenTelemetry logging bridge for `github.com/sirupsen/logrus`. (#5355)
- The `WithVersion` option function in `go.opentelemetry.io/contrib/bridges/otelslog`.
  This option function is used as a replacement of `WithInstrumentationScope` to specify the logged package version. (#5588)
- The `WithSchemaURL` option function in `go.opentelemetry.io/contrib/bridges/otelslog`.
  This option function is used as a replacement of `WithInstrumentationScope` to specify the semantic convention schema URL for the logged records. (#5588)
- Add support for Cloud Run jobs in `go.opentelemetry.io/contrib/detectors/gcp`. (#5559)

### Changed

- The gRPC trace `Filter` for interceptor is renamed to `InterceptorFilter`. (#5196)
- The gRPC trace filter functions `Any`, `All`, `None`, `Not`, `MethodName`, `MethodPrefix`, `FullMethodName`, `ServiceName`, `ServicePrefix` and `HealthCheck` for interceptor are moved to `go.opentelemetry.io/contrib/instrumentation/google.golang.org/grpc/otelgrpc/filters/interceptor`.
  With this change, the filters in `go.opentelemetry.io/contrib/instrumentation/google.golang.org/grpc/otelgrpc` are now working for stats handler. (#5196)
- `NewSDK` in `go.opentelemetry.io/contrib/config` now returns a configured SDK with a valid `LoggerProvider`. (#5427)

- `NewLogger` now accepts a `name` `string` as the first argument.
  This parameter is used as a replacement of `WithInstrumentationScope` to specify the name of the logger backing the underlying `Handler`. (#5588)
- `NewHandler` now accepts a `name` `string` as the first argument.
  This parameter is used as a replacement of `WithInstrumentationScope` to specify the name of the logger backing the returned `Handler`. (#5588)
- Upgrade all dependencies of `go.opentelemetry.io/otel/semconv/v1.24.0` to `go.opentelemetry.io/otel/semconv/v1.25.0`. (#5605)

### Removed

- The `WithInstrumentationScope` option function in `go.opentelemetry.io/contrib/bridges/otelslog` is removed.
  Use the `name` parameter added to `NewHandler` and `NewLogger` as well as `WithVersion` and `WithSchema` as replacements. (#5588)

### Deprecated

- The `InterceptorFilter` type in `go.opentelemetry.io/contrib/instrumentation/google.golang.org/grpc/otelgrpc` is deprecated. (#5196)

## [1.26.0/0.51.0/0.20.0/0.6.0/0.1.0] - 2024-04-24

### Added

- `NewSDK` in `go.opentelemetry.io/contrib/config` now returns a configured SDK with a valid `MeterProvider`. (#4804)

### Changed

- Change the scope name for the prometheus bridge to `go.opentelemetry.io/contrib/bridges/prometheus` to match the package. (#5396)
- Add support for settings additional properties for resource configuration in `go.opentelemetry.io/contrib/config`. (#4832)

### Fixed

- Fix bug where an empty exemplar was added to counters in `go.opentelemetry.io/contrib/bridges/prometheus`. (#5395)
- Fix bug where the last histogram bucket was missing in `go.opentelemetry.io/contrib/bridges/prometheus`. (#5395)

## [1.25.0/0.50.0/0.19.0/0.5.0/0.0.1] - 2024-04-05

### Added

- Implemented setting the `cloud.resource_id` resource attribute in `go.opentelemetry.io/detectors/aws/ecs` based on the ECS Metadata v4 endpoint. (#5091)
- The `go.opentelemetry.io/contrib/bridges/otelslog` module.
  This module provides an OpenTelemetry logging bridge for "log/slog". (#5335)

### Fixed

- Update all dependencies to address [GO-2024-2687]. (#5359)

### Removed

- Drop support for [Go 1.20]. (#5163)

## [1.24.0/0.49.0/0.18.0/0.4.0] - 2024-02-23

This release is the last to support [Go 1.20].
The next release will require at least [Go 1.21].

### Added

- Support [Go 1.22]. (#5082)
- Add support for Summary metrics to `go.opentelemetry.io/contrib/bridges/prometheus`. (#5089)
- Add support for Exponential (native) Histograms in `go.opentelemetry.io/contrib/bridges/prometheus`. (#5093)

### Removed

- The deprecated `RequestCount` constant in `go.opentelemetry.io/contrib/instrumentation/net/http/otelhttp` is removed. (#4894)
- The deprecated `RequestContentLength` constant in `go.opentelemetry.io/contrib/instrumentation/net/http/otelhttp` is removed. (#4894)
- The deprecated `ResponseContentLength` constant in `go.opentelemetry.io/contrib/instrumentation/net/http/otelhttp` is removed. (#4894)
- The deprecated `ServerLatency` constant in `go.opentelemetry.io/contrib/instrumentation/net/http/otelhttp` is removed. (#4894)

### Fixed

- Retrieving the body bytes count in `go.opentelemetry.io/contrib/instrumentation/net/http/otelhttp` does not cause a data race anymore. (#5080)

## [1.23.0/0.48.0/0.17.0/0.3.0] - 2024-02-06

### Added

- Add client metric support to `go.opentelemetry.io/contrib/instrumentation/net/http/otelhttp`. (#4707)
- Add peer attributes to spans recorded by `NewClientHandler`, `NewServerHandler` in `go.opentelemetry.io/contrib/instrumentation/google.golang.org/grpc/otelgrpc`. (#4873)
- Add support for `cloud.account.id`, `cloud.availability_zone` and `cloud.region` in the AWS ECS detector. (#4860)

### Changed

- The fallback options in  `go.opentelemetry.io/contrib/exporters/autoexport` now accept factory functions. (#4891)
  - `WithFallbackMetricReader(metric.Reader) MetricOption` is replaced with `func WithFallbackMetricReader(func(context.Context) (metric.Reader, error)) MetricOption`.
  - `WithFallbackSpanExporter(trace.SpanExporter) SpanOption` is replaced with `WithFallbackSpanExporter(func(context.Context) (trace.SpanExporter, error)) SpanOption`.
- The `http.server.request_content_length` metric in `go.opentelemetry.io/contrib/instrumentation/net/http/otelhttp` is changed to `http.server.request.size`.(#4707)
- The `http.server.response_content_length` metric in `go.opentelemetry.io/contrib/instrumentation/net/http/otelhttp` is changed to `http.server.response.size`.(#4707)

### Deprecated

- The `RequestCount`, `RequestContentLength`, `ResponseContentLength`, `ServerLatency` constants in `go.opentelemetry.io/contrib/instrumentation/net/http/otelhttp` are deprecated. (#4707)

### Fixed

- Do not panic in `go.opentelemetry.io/contrib/instrumentation/google.golang.org/grpc/otelgrpc` if `MeterProvider` returns a `nil` instrument. (#4875)

## [1.22.0/0.47.0/0.16.0/0.2.0] - 2024-01-18

### Added

- Add `SDK.Shutdown` method in `"go.opentelemetry.io/contrib/config"`. (#4583)
- `NewSDK` in `go.opentelemetry.io/contrib/config` now returns a configured SDK with a valid `TracerProvider`. (#4741)

### Changed

- The semantic conventions used by `go.opentelemetry.io/contrib/instrumentation/github.com/emicklei/go-restful/otelrestful` are upgraded to v1.20.0. (#4320)
- The semantic conventions used by `go.opentelemetry.io/contrib/instrumentation/github.com/gin-gonic/gin/otelgin` are upgraded to v1.20.0. (#4320)
- The semantic conventions used by `go.opentelemetry.io/contrib/instrumentation/github.com/gorilla/mux/otelmux` are upgraded to v1.20.0. (#4320)
- The semantic conventions used by `go.opentelemetry.io/contrib/instrumentation/github.com/labstack/echo/otelecho` are upgraded to v1.20.0. (#4320)
- The semantic conventions used by `go.opentelemetry.io/contrib/instrumentation/gopkg.in/macaron.v1/otelmacaron` are upgraded to v1.20.0. (#4320)
- The semantic conventions used by `go.opentelemetry.io/contrib/instrumentation/net/http/httptrace/otelhttptrace` are upgraded to v1.20.0. (#4320)
- The semantic conventions used by `go.opentelemetry.io/contrib/instrumentation/net/http/httptrace/otelhttptrace/example` are upgraded to v1.20.0. (#4320)
- The semantic conventions used by `go.opentelemetry.io/contrib/instrumentation/net/http/otelhttp/example` are upgraded to v1.20.0. (#4320)
- The semantic conventions used by `go.opentelemetry.io/contrib/instrumentation/net/http/otelhttp`are upgraded to v1.20.0. (#4320)
- Updated configuration schema to include `schema_url` for resource definition and `without_type_suffix` and `without_units` for the Prometheus exporter. (#4727)
- The semantic conventions used by the `go.opentelemetry.io/contrib/detectors/aws/ecs` resource detector are upgraded to v1.24.0. (#4803)
- The semantic conventions used by the `go.opentelemetry.io/contrib/detectors/aws/lambda` resource detector are upgraded to v1.24.0. (#4803)
- The semantic conventions used by the `go.opentelemetry.io/contrib/detectors/aws/ec2` resource detector are upgraded to v1.24.0. (#4803)
- The semantic conventions used by the `go.opentelemetry.io/contrib/detectors/aws/eks` resource detector are upgraded to v1.24.0. (#4803)
- The semantic conventions used by the `go.opentelemetry.io/contrib/detectors/gcp` resource detector are upgraded to v1.24.0. (#4803)
- The semantic conventions used in `go.opentelemetry.io/contrib/instrumentation/github.com/aws/aws-lambda-go/otellambda/test` are upgraded to v1.24.0. (#4803)

### Fixed

- Fix `NewServerHandler` in `go.opentelemetry.io/contrib/instrumentation/google.golang.org/grpc/otelgrpc` to correctly set the span status depending on the gRPC status. (#4587)
- The `stats.Handler` from `go.opentelemetry.io/contrib/instrumentation/google.golang.org/grpc/otelgrpc` now does not crash when receiving an unexpected context. (#4825)
- Update `go.opentelemetry.io/contrib/detectors/aws/ecs` to fix the task ARN when it is not valid. (#3583)
- Do not panic in `go.opentelemetry.io/contrib/detectors/aws/ecs` when the container ARN is not valid. (#3583)

## [1.21.1/0.46.1/0.15.1/0.1.1] - 2023-11-16

### Changed

- Upgrade dependencies of OpenTelemetry Go to use the new [`v1.21.0`/`v0.44.0` release](https://github.com/open-telemetry/opentelemetry-go/releases/tag/v1.21.0). (#4582)

### Fixed

- Fix `StreamClientInterceptor` in `go.opentelemetry.io/contrib/instrumentation/google.golang.org/grpc/otelgrpc` to end the spans synchronously. (#4537)
- Fix data race in stats handlers when processing messages received and sent metrics in `go.opentelemetry.io/contrib/instrumentation/google.golang.org/grpc/otelgrpc`. (#4577)
- The stats handlers `NewClientHandler`, `NewServerHandler` in `go.opentelemetry.io/contrib/instrumentation/google.golang.org/grpc/otelgrpc` now record RPC durations in `ms` instead of `ns`. (#4548)

## [1.21.0/0.46.0/0.15.0/0.1.0] - 2023-11-10

### Added

- Add `"go.opentelemetry.io/contrib/samplers/jaegerremote".WithSamplingStrategyFetcher` which sets custom fetcher implementation. (#4045)
- Add `"go.opentelemetry.io/contrib/config"` package that includes configuration models generated via go-jsonschema. (#4376)
- Add `NewSDK` function to `"go.opentelemetry.io/contrib/config"`. The initial implementation only returns noop providers. (#4414)
- Add metrics support (No-op, OTLP and Prometheus) to `go.opentelemetry.io/contrib/exporters/autoexport`. (#4229, #4479)
- Add support for `console` span exporter and metrics exporter in `go.opentelemetry.io/contrib/exporters/autoexport`. (#4486)
- Set unit and description on all instruments in `go.opentelemetry.io/contrib/instrumentation/net/http/otelhttp`. (#4500)
- Add metric support for `grpc.StatsHandler` in `go.opentelemetry.io/contrib/instrumentation/google.golang.org/grpc/otelgrpc`. (#4356)
- Expose the name of the scopes in all instrumentation libraries as `ScopeName`. (#4448)

### Changed

- Dropped compatibility testing for [Go 1.19].
  The project no longer guarantees support for this version of Go. (#4352)
- Upgrade dependencies of OpenTelemetry Go to use the new [`v1.20.0`/`v0.43.0` release](https://github.com/open-telemetry/opentelemetry-go/releases/tag/v1.20.0). (#4546)
- In `go.opentelemetry.io/contrib/exporters/autoexport`, `Option` was renamed to `SpanOption`. The old name is deprecated but continues to be supported as an alias. (#4229)

### Deprecated

- The interceptors (`UnaryClientInterceptor`, `StreamClientInterceptor`, `UnaryServerInterceptor`, `StreamServerInterceptor`, `WithInterceptorFilter`) are deprecated. Use stats handlers (`NewClientHandler`, `NewServerHandler`) instead. (#4534)

### Fixed

- The `go.opentelemetry.io/contrib/samplers/jaegerremote` sampler does not panic when the default HTTP round-tripper (`http.DefaultTransport`) is not `*http.Transport`. (#4045)
- The `UnaryServerInterceptor` in `go.opentelemetry.io/contrib/instrumentation/google.golang.org/grpc/otelgrpc` now sets gRPC status code correctly for the `rpc.server.duration` metric. (#4481)
- The `NewClientHandler`, `NewServerHandler` in `go.opentelemetry.io/contrib/instrumentation/google.golang.org/grpc/otelgrpc` now honor `otelgrpc.WithMessageEvents` options. (#4536)
- The `net.sock.peer.*` and `net.peer.*` high cardinality attributes are removed from the metrics generated by `go.opentelemetry.io/contrib/instrumentation/google.golang.org/grpc/otelgrpc`. (#4322)

## [1.20.0/0.45.0/0.14.0] - 2023-09-28

### Added

- Set the description for the `rpc.server.duration` metric in `go.opentelemetry.io/contrib/instrumentation/google.golang.org/grpc/otelgrpc`. (#4302)
- Add `NewServerHandler` and `NewClientHandler` that return a `grpc.StatsHandler` used for gRPC instrumentation in `go.opentelemetry.io/contrib/instrumentation/google.golang.org/grpc/otelgrpc`. (#3002)
- Add new Prometheus bridge module in `go.opentelemetry.io/contrib/bridges/prometheus`. (#4227)

### Changed

- Upgrade dependencies of OpenTelemetry Go to use the new [`v1.19.0`/`v0.42.0`/`v0.0.7` release](https://github.com/open-telemetry/opentelemetry-go/releases/tag/v1.19.0).
- Use `grpc.StatsHandler` for gRPC instrumentation in `go.opentelemetry.io/contrib/instrumentation/google.golang.org/grpc/otelgrpc/example`. (#4325)

## [1.19.0/0.44.0/0.13.0] - 2023-09-12

### Added

- Add `gcp.gce.instance.name` and `gcp.gce.instance.hostname` resource attributes to `go.opentelemetry.io/contrib/detectors/gcp`. (#4263)

### Changed

- The semantic conventions used by `go.opentelemetry.io/contrib/detectors/aws/ec2` have been upgraded to v1.21.0. (#4265)
- The semantic conventions used by `go.opentelemetry.io/contrib/detectors/aws/ecs` have been upgraded to v1.21.0. (#4265)
- The semantic conventions used by `go.opentelemetry.io/contrib/detectors/aws/eks` have been upgraded to v1.21.0. (#4265)
- The semantic conventions used by `go.opentelemetry.io/contrib/detectors/aws/lambda` have been upgraded to v1.21.0. (#4265)
- The semantic conventions used by `go.opentelemetry.io/contrib/instrumentation/github.com/aws/aws-lambda-go/otellambda` have been upgraded to v1.21.0. (#4265)
  - The `faas.execution` attribute is now `faas.invocation_id`.
  - The `faas.id` attribute is now `aws.lambda.invoked_arn`.
- The semantic conventions used by `go.opentelemetry.io/contrib/instrumentation/github.com/aws/aws-sdk-go-v2/otelaws` have been upgraded to v1.21.0. (#4265)
- The `http.request.method` attribute will only allow known HTTP methods from the metrics generated by `go.opentelemetry.io/contrib/instrumentation/net/http/otelhttp`. (#4277)

### Removed

- The high cardinality attributes `net.sock.peer.addr`, `net.sock.peer.port`, `http.user_agent`, `enduser.id`, and `http.client_ip` were removed from the metrics generated by `go.opentelemetry.io/contrib/instrumentation/net/http/otelhttp`. (#4277)
- The deprecated `go.opentelemetry.io/contrib/instrumentation/github.com/astaxie/beego/otelbeego` module is removed. (#4295)
- The deprecated `go.opentelemetry.io/contrib/instrumentation/github.com/go-kit/kit/otelkit` module is removed. (#4295)
- The deprecated `go.opentelemetry.io/contrib/instrumentation/github.com/Shopify/sarama/otelsarama` module is removed. (#4295)
- The deprecated `go.opentelemetry.io/contrib/instrumentation/github.com/bradfitz/gomemcache/memcache/otelmemcache` module is removed. (#4295)
- The deprecated `go.opentelemetry.io/contrib/instrumentation/github.com/gocql/gocql/otelgocql` module is removed. (#4295)

## [1.18.0/0.43.0/0.12.0] - 2023-08-28

### Added

- Add `NewMiddleware` function in `go.opentelemetry.io/contrib/instrumentation/net/http/otelhttp`. (#2964)
- The `go.opentelemetry.io/contrib/exporters/autoexport` package to provide configuration of trace exporters with useful defaults and environment variable support. (#2753, #4100, #4130, #4132, #4134)
- `WithRouteTag` in `go.opentelemetry.io/contrib/instrumentation/net/http/otelhttp` adds HTTP route attribute to metrics. (#615)
- Add `WithSpanOptions` option in `go.opentelemetry.io/contrib/instrumentation/google.golang.org/grpc/otelgrpc`. (#3768)
- Add testing support for Go 1.21. (#4233)
- Add `WithFilter` option to `go.opentelemetry.io/contrib/instrumentation/github.com/gorilla/mux/otelmux`. (#4230)

### Changed

- Change interceptors in `go.opentelemetry.io/contrib/instrumentation/google.golang.org/grpc/otelgrpc` to disable `SENT`/`RECEIVED` events.
  Use `WithMessageEvents()` to turn back on. (#3964)
- `go.opentelemetry.io/contrib/detectors/gcp`: Detect `faas.instance` instead of `faas.id`, since `faas.id` is being removed. (#4198)

### Fixed

- AWS XRay Remote Sampling to cap `quotaBalance` to 1x quota in `go.opentelemetry.io/contrib/samplers/aws/xray`. (#3651, #3652)
- Do not panic when the HTTP request has the "Expect: 100-continue" header in `go.opentelemetry.io/contrib/instrumentation/net/http/httptrace/otelhttptrace`. (#3892)
- Fix span status value set for non-standard HTTP status codes in modules listed below. (#3966)
  - `go.opentelemetry.io/contrib/instrumentation/github.com/emicklei/go-restful/otelrestful`
  - `go.opentelemetry.io/contrib/instrumentation/github.com/gin-gonic/gin/otelgin`
  - `go.opentelemetry.io/contrib/instrumentation/github.com/gorilla/mux/otelmux`
  - `go.opentelemetry.io/contrib/instrumentation/github.com/labstack/echo/otelecho`
  - `go.opentelemetry.io/contrib/instrumentation/gopkg.in/macaron.v1/otelmacaron`
  - `go.opentelemetry.io/contrib/instrumentation/net/http/httptrace/otelhttptrace`
  - `go.opentelemetry.io/contrib/instrumentation/net/http/otelhttp`
- Do not modify the origin request in `RoundTripper` in `go.opentelemetry.io/contrib/instrumentation/net/http/otelhttp`. (#4033)
- Handle empty value of `OTEL_PROPAGATORS` environment variable the same way as when the variable is unset in `go.opentelemetry.io/contrib/propagators/autoprop`. (#4101)
- Fix gRPC service/method URL path parsing discrepancies in `go.opentelemetry.io/contrib/instrumentation/google.golang.org/grpc/otelgrpc`. (#4135)

### Deprecated

- The `go.opentelemetry.io/contrib/instrumentation/github.com/astaxie/beego/otelbeego` module is deprecated. (#4092, #4104)
- The `go.opentelemetry.io/contrib/instrumentation/github.com/go-kit/kit/otelkit` module is deprecated. (#4093, #4104)
- The `go.opentelemetry.io/contrib/instrumentation/github.com/Shopify/sarama/otelsarama` module is deprecated. (#4099)
- The `go.opentelemetry.io/contrib/instrumentation/github.com/bradfitz/gomemcache/memcache/otelmemcache` module is deprecated. (#4164)
- The `go.opentelemetry.io/contrib/instrumentation/github.com/gocql/gocql/otelgocql` module is deprecated. (#4164)

### Removed

- Remove `Handler` type in `go.opentelemetry.io/contrib/instrumentation/net/http/otelhttp`. (#2964)

## [1.17.0/0.42.0/0.11.0] - 2023-05-23

### Changed

- Use `strings.Cut()` instead of `string.SplitN()` for better readability and memory use. (#3822)

## [1.17.0-rc.1/0.42.0-rc.1/0.11.0-rc.1] - 2023-05-17

### Changed

- Upgrade dependencies of OpenTelemetry Go to use the new [`v1.16.0-rc.1`/`v0.39.0-rc.1` release](https://github.com/open-telemetry/opentelemetry-go/releases/tag/v1.16.0-rc.1).
- Remove `semver:` prefix from instrumentation version. (#3681, #3798)

### Deprecated

- `SemVersion` functions in instrumentation packages are deprecated, use `Version` instead. (#3681, #3798)

## [1.16.1/0.41.1/0.10.1] - 2023-05-02

### Added

- The `WithPublicEndpoint` and `WithPublicEndpointFn` options in `go.opentelemetry.io/contrib/instrumentation/github.com/gorilla/mux/otelmux`. (#3661)

### Changed

- Upgrade dependencies of OpenTelemetry Go to use the new [`v1.15.1`/`v0.38.1` release](https://github.com/open-telemetry/opentelemetry-go/releases/tag/v1.15.1)

### Fixed

- AWS XRay Remote Sampling to preserve previous rule if updated rule property has not changed in `go.opentelemetry.io/contrib/samplers/aws/xray`. (#3619, #3620)

## [1.16.0/0.41.0/0.10.0] - 2023-04-28

### Added

- AWS SDK add `rpc.system` attribute in `go.opentelemetry.io/contrib/instrumentation/github.com/aws/aws-sdk-go-v2/otelaws`. (#3582, #3617)

### Changed

- Update `go.opentelemetry.io/contrib/instrumentation/google.golang.org/grpc/otelgrpc` to align gRPC server span status with the changes in the OpenTelemetry specification. (#3685)
- Adding the `db.statement` tag to spans in `go.opentelemetry.io/contrib/instrumentation/go.mongodb.org/mongo-driver/mongo/otelmongo` is now disabled by default. (#3519)

### Fixed

- The error received by `otelecho` middleware is then passed back to upstream middleware instead of being swallowed. (#3656)
- Prevent taking from reservoir in AWS XRay Remote Sampler when there is zero capacity in `go.opentelemetry.io/contrib/samplers/aws/xray`. (#3684)
- Fix `otelhttp.Handler` in `go.opentelemetry.io/contrib/instrumentation/net/http/otelhttp` to propagate multiple `WriteHeader` calls while persisting the initial `statusCode`. (#3580)

## [1.16.0-rc.2/0.41.0-rc.2/0.10.0-rc.2] - 2023-03-23

### Added

- The `WithPublicEndpoint` and `WithPublicEndpointFn` options in `go.opentelemetry.io/contrib/instrumentation/github.com/emicklei/go-restful/otelrestful`. (#3563)

### Fixed

- AWS SDK rename attributes `aws.operation`, `aws.service` to `rpc.method`,`rpc.service` in `go.opentelemetry.io/contrib/instrumentation/github.com/aws/aws-sdk-go-v2/otelaws`. (#3582, #3617)
- AWS SDK span name to be of the format `Service.Operation` in `go.opentelemetry.io/contrib/instrumentation/github.com/aws/aws-sdk-go-v2/otelaws`. (#3582, #3521)
- Prevent sampler configuration reset from erroneously sampling first span in `go.opentelemetry.io/contrib/samplers/jaegerremote`. (#3603, #3604)

## [1.16.0-rc.1/0.41.0-rc.1/0.10.0-rc.1] - 2023-03-02

### Changed

- Dropped compatibility testing for [Go 1.18].
  The project no longer guarantees support for this version of Go. (#3516)

## [1.15.0/0.40.0/0.9.0] - 2023-02-27

This release is the last to support [Go 1.18].
The next release will require at least [Go 1.19].

### Added

- Support [Go 1.20]. (#3372)
- Add `SpanNameFormatter` option to package `go.opentelemetry.io/contrib/instrumentation/github.com/gin-gonic/gin/otelgin`. (#3343)

### Changed

- Change to use protobuf parser instead of encoding/json to accept enums as strings in `go.opentelemetry.io/contrib/samplers/jaegerremote`. (#3183)

### Fixed

- Remove use of deprecated `"math/rand".Seed` in `go.opentelemetry.io/contrib/instrumentation/github.com/Shopify/sarama/otelsarama/example/producer`. (#3396)
- Do not assume "aws" partition in ecs detector to prevent panic in `go.opentelemetry.io/contrib/detectors/aws/ecs`. (#3167)
- The span name of producer spans from `go.opentelemetry.io/contrib/instrumentation/github.com/Shopify/sarama/otelsarama` is corrected to use `publish` instead of `send`. (#3369)
- Attribute types are corrected in `go.opentelemetry.io/contrib/instrumentation/github.com/aws/aws-sdk-go-v2/otelaws`. (#3369)
  - `aws.dynamodb.table_names` is now a string slice value.
  - `aws.dynamodb.global_secondary_indexes` is now a string slice value.
  - `aws.dynamodb.local_secondary_indexes` is now a string slice value.
  - `aws.dynamodb.attribute_definitions` is now a string slice value.
  - `aws.dynamodb.global_secondary_index_updates` is now a string slice value.
  - `aws.dynamodb.provisioned_read_capacity` is now a `float64` value.
  - `aws.dynamodb.provisioned_write_capacity` is now a `float64` value.

## [1.14.0/0.39.0/0.8.0] - 2023-02-07

### Changed

- Change `runtime.uptime` instrument in `go.opentelemetry.io/contrib/instrumentation/runtime` from `Int64ObservableUpDownCounter` to `Int64ObservableCounter`,
 since the value is monotonic. (#3347)
- `samplers/jaegerremote`: change to use protobuf parser instead of encoding/json to accept enums as strings. (#3183)

### Fixed

- The GCE detector in `go.opentelemetry.io/contrib/detectors/gcp` includes the "cloud.region" attribute when appropriate. (#3367)

## [1.13.0/0.38.0/0.7.0] - 2023-01-30

### Added

- Add `WithSpanNameFormatter` to `go.opentelemetry.io/contrib/instrumentation/github.com/gorilla/mux/otelmux` to allow customizing span names. (#3041)
- Add missing recommended AWS Lambda resource attributes `faas.instance` and `faas.max_memory` in `go.opentelemetry.io/contrib/detectors/aws/lambda`. (#3148)
- Improve documentation for `go.opentelemetry.io/contrib/samplers/jaegerremote` by providing examples of sampling endpoints. (#3147)
- Add `WithServerName` to `go.opentelemetry.io/contrib/instrumentation/net/http/otelhttp` to set the primary server name of a `Handler`. (#3182)

### Changed

- Remove expensive calculation of uncompressed message size attribute in `go.opentelemetry.io/contrib/instrumentation/google.golang.org/grpc/otelgrpc`. (#3168)
- Upgrade all `semconv` packages to use `v1.17.0`. (#3182)
- Upgrade dependencies of OpenTelemetry Go to use the new [`v1.12.0`/`v0.35.0` release](https://github.com/open-telemetry/opentelemetry-go/releases/tag/v1.12.0). (#3190, #3170)

## [1.12.0/0.37.0/0.6.0]

### Added

- Implemented retrieving the [`aws.ecs.*` resource attributes](https://opentelemetry.io/docs/reference/specification/resource/semantic_conventions/cloud_provider/aws/ecs/) in `go.opentelemetry.io/detectors/aws/ecs` based on the ECS Metadata v4 endpoint. (#2626)
- The `WithLogger` option to `go.opentelemetry.io/contrib/samplers/jaegerremote` to allow users to pass a `logr.Logger` and have operations logged. (#2566)
- Add the `messaging.url` & `messaging.system` attributes to all appropriate SQS operations in the `go.opentelemetry.io/contrib/instrumentation/github.com/aws/aws-sdk-go-v2/otelaws` package. (#2879)
- Add example use of the metrics signal to `go.opentelemetry.io/contrib/instrumentation/net/http/otelhttp/example`. (#2610)
- [otelgin] Add support for filters to the `go.opentelemetry.io/contrib/instrumentation/github.com/gin-gonic/gin/otelgin` package to provide the way to control which inbound requests are traced. (#2965, #2963)

### Fixed

- Set the status_code span attribute even if the HTTP handler hasn't written anything. (#2822)
- Do not wrap http.NoBody in `go.opentelemetry.io/contrib/instrumentation/net/http/otelhttp`, which fixes handling of that special request body. (#2983)

## [1.11.1/0.36.4/0.5.2]

### Added

- Add trace context propagation support to `instrumentation/github.com/aws/aws-sdk-go-v2/otelaws` (#2856).
- [otelgrpc] Add `WithMeterProvider` function to enable metric and add metric `rpc.server.duration` to otelgrpc instrumentation library. (#2700)

### Changed

- Upgrade dependencies of OpenTelemetry Go to use the new [`v1.11.1`/`v0.33.0` release](https://github.com/open-telemetry/opentelemetry-go/releases/tag/v1.11.1)

## [1.11.0/0.36.3/0.5.1]

### Changed

- Upgrade dependencies of the OpenTelemetry Go Metric SDK to use the new [`v1.11.0`/`v0.32.3` release](https://github.com/open-telemetry/opentelemetry-go/releases/tag/v1.11.0)

## [0.36.2]

### Changed

- Upgrade dependencies of the OpenTelemetry Go Metric SDK to use the new [`v0.32.2` release](https://github.com/open-telemetry/opentelemetry-go/releases/tag/sdk%2Fmetric%2Fv0.32.2)
- Avoid getting a new Tracer for every RPC in `go.opentelemetry.io/contrib/instrumentation/google.golang.org/grpc/otelgrpc`. (#2835)
- Conditionally compute message size for tracing events using proto v2 API rather than legacy v1 API in `go.opentelemetry.io/contrib/instrumentation/google.golang.org/grpc/otelgrpc`. (#2647)

### Deprecated

- The `Inject` function in `go.opentelemetry.io/contrib/instrumentation/google.golang.org/grpc/otelgrpc` is deprecated. (#2838)
- The `Extract` function in `go.opentelemetry.io/contrib/instrumentation/google.golang.org/grpc/otelgrpc` is deprecated. (#2838)

## [0.36.1]

### Changed

- Upgrade dependencies of the OpenTelemetry Go Metric SDK to use the new [`v0.32.1` release](https://github.com/open-telemetry/opentelemetry-go/releases/tag/sdk%2Fmetric%2Fv0.32.1)

### Removed

- Drop support for Go 1.17.
  The project currently only supports Go 1.18 and above. (#2785)

## [0.36.0]

### Changed

- Upgrade dependencies of the OpenTelemetry Go Metric SDK to use the new [`v0.32.0` release](https://github.com/open-telemetry/opentelemetry-go/releases/tag/sdk%2Fmetric%2Fv0.32.0). (#2781, #2756, #2758, #2760, #2762)

## [1.10.0/0.35.0/0.5.0]

### Changed

- Rename the `Typ` field of `"go.opentelemetry.io/contrib/instrumentation/google.golang.org/grpc/otelgrpc".InterceptorInfo` to `Type`. (#2688)
- Use Go 1.19 as the default version for CI testing/linting. (#2675)

### Fixed

- Fix the Jaeger propagator rejecting trace IDs that are both shorter than 128 bits and not exactly 64 bits long (while not being 0).
  Also fix the propagator rejecting span IDs shorter than 64 bits.
  This fixes compatibility with Jaeger clients encoding trace and span IDs as variable-length hex strings, [as required by the Jaeger propagation format](https://www.jaegertracing.io/docs/1.37/client-libraries/#value). (#2731)

## [1.9.0/0.34.0/0.4.0] - 2022-08-02

### Added

- Add gRPC trace `Filter` to the `go.opentelemetry.io/contrib/instrumentation/google.golang.org/grpc/otelgrpc` package to provide the way to filter the traces automatically generated in interceptors. (#2572)
- The `TextMapPropagator` function to `go.opentelemetry.io/contrib/propagators/autoprop`.
  This function is used to return a composite `TextMapPropagator` from registered names (instead of having to specify with an environment variable). (#2593)

### Changed

- Upgraded all `semconv` package use to `v1.12.0`. (#2589)

## [1.8.0/0.33.0] - 2022-07-08

### Added

- The `go.opentelemetry.io/contrib/propagators/autoprop` package to provide configuration of propagators with useful defaults and envar support. (#2258)
- `WithPublicEndpointFn` hook to dynamically detect public HTTP requests and set their trace parent as a link. (#2342)

### Fixed

- Fix the `otelhttp`, `otelgin`, `otelmacaron`, `otelrestful` middlewares
  by using `SpanKindServer` when deciding the `SpanStatus`.
  This makes `4xx` response codes to not be an error anymore. (#2427)

## [1.7.0/0.32.0] - 2022-04-28

### Added

- Consistent probability sampler implementation. (#1379)

### Changed

- Upgraded all `semconv` package use to `v1.10.0`.
  This includes a backwards incompatible change for the `otelgocql` package to conform with the specification [change](https://github.com/open-telemetry/opentelemetry-specification/pull/1973).
  The `db.cassandra.keyspace` attribute is now transmitted as the `db.name` attribute. (#2222)

### Fixed

- Fix the `otelmux` middleware by using `SpanKindServer` when deciding the `SpanStatus`.
  This makes `4xx` response codes to not be an error anymore. (#1973)
- Fixed jaegerremote sampler not behaving properly with per operation strategy set. (#2137)
- Stopped injecting propagation context into response headers in otelhttp. (#2180)
- Fix issue where attributes for DynamoDB were not added because of a string miss match. (#2272)

### Removed

- Drop support for Go 1.16.
  The project currently only supports Go 1.17 and above. (#2314)

## [1.6.0/0.31.0] - 2022-03-28

### Added

- The project is now tested against Go 1.18 (in addition to the existing 1.16 and 1.17) (#1976)

### Changed

- Upgraded all dependencies on stable modules from `go.opentelemetry.io/otel` from v1.5.0 to v1.6.1. (#2134)
- Upgraded all dependencies on metric modules from `go.opentelemetry.io/otel` from v0.27.0 to v0.28.0. (#1977)

### Fixed

- otelhttp: Avoid panic by adding nil check to `wrappedBody.Close` (#2164)

## [1.5.0/0.30.0/0.1.0] - 2022-03-16

### Added

- Added the `go.opentelemetry.io/contrib/samplers/jaegerremote` package.
  This package implements the Jaeger remote sampler for OpenTelemetry Go. (#936)
- DynamoDB spans created with the `go.opentelemetry.io/contrib/instrumentation/github.com/aws/aws-sdk-go-v2/otelaws` package now have the appropriate database attributes added for the operation being performed.
  These attributes are detected automatically, but it is also now possible to provide a custom function to set attributes using `WithAttributeSetter`. (#1582)
- Add resource detector for GCP cloud function. (#1584)
- Add OpenTracing baggage extraction to the OpenTracing propagator in `go.opentelemetry.io/contrib/propagators/ot`. (#1880)

### Fixed

- Fix the `echo` middleware by using `SpanKind.SERVER` when deciding the `SpanStatus`.
  This makes `4xx` response codes to not be an error anymore. (#1848)

### Removed

- The deprecated `go.opentelemetry.io/contrib/exporters/metric/datadog` module is removed. (#1920)
- The deprecated `go.opentelemetry.io/contrib/exporters/metric/dogstatsd` module is removed. (#1920)
- The deprecated `go.opentelemetry.io/contrib/exporters/metric/cortex` module is removed.
  Use the `go.opentelemetry.io/otel/exporters/otlp/otlpmetric` exporter as a replacement to send data to a collector which can then export with its PRW exporter. (#1920)

## [1.4.0/0.29.0] - 2022-02-14

### Added

- Add `WithClientTrace` option to `go.opentelemetry.io/contrib/instrumentation/net/http/otelhttp`. (#875)

### Changed

- All metric instruments from the `go.opentelemetry.io/contrib/instrumentation/runtime` package have been renamed from `runtime.go.*` to `process.runtime.go.*` so as to comply with OpenTelemetry semantic conventions. (#1549)

### Fixed

- Change the `http-server-duration` instrument in `go.opentelemetry.io/contrib/instrumentation/net/http/otelhttp` to record milliseconds instead of microseconds.
  This changes fixes the code to comply with the OpenTelemetry specification. (#1414, #1537)
- Fixed the region reported by the `"go.opentelemetry.io/contrib/detectors/gcp".CloudRun` detector to comply with the OpenTelemetry specification.
  It no longer includes the project scoped region path, instead just the region. (#1546)
- The `"go.opentelemetry.io/contrib/instrumentation/net/http/otelhttp".Transport` type now correctly handles protocol switching responses.
  The returned response body implements the `io.ReadWriteCloser` interface if the underlying one does.
  This ensures that protocol switching requests receive a response body that they can write to. (#1329, #1628)

### Deprecated

- The `go.opentelemetry.io/contrib/exporters/metric/datadog` module is deprecated. (#1639)
- The `go.opentelemetry.io/contrib/exporters/metric/dogstatsd` module is deprecated. (#1639)
- The `go.opentelemetry.io/contrib/exporters/metric/cortex` module is deprecated.
  Use the go.opentelemetry.io/otel/exporters/otlp/otlpmetric exporter as a replacement to send data to a collector which can then export with its PRW exporter. (#1639)

### Removed

- Remove the `MinMaxSumCount` from cortex and datadog exporter. (#1554)
- The `go.opentelemetry.io/contrib/exporters/metric/dogstatsd` exporter no longer support exporting histogram or exact data points. (#1639)
- The `go.opentelemetry.io/contrib/exporters/metric/datadog` exporter no longer support exporting exact data points. (#1639)

## [1.3.0/0.28.0] - 2021-12-10

### ⚠️ Notice ⚠️

We have updated the project minimum supported Go version to 1.16

### Changed

- `otelhttptrace.NewClientTrace` now uses `TracerProvider` from the parent context if one exists and none was set with `WithTracerProvider` (#874)

### Fixed

- The `"go.opentelemetry.io/contrib/detector/aws/ecs".Detector` no longer errors if not running in ECS. (#1428)
- `go.opentelemetry.io/contrib/instrumentation/github.com/gorilla/mux/otelmux`
  does not require instrumented HTTP handlers to call `Write` nor
  `WriteHeader` anymore. (#1443)

## [1.2.0/0.27.0] - 2021-11-15

### Changed

- Update dependency on the `go.opentelemetry.io/otel` project to `v1.2.0`.
- `go.opentelemetry.io/contrib/instrumentation/github.com/aws/aws-lambda-go/otellambda/xrayconfig`
  updated to ensure access to the `TracerProvider`.
  - A `NewTracerProvider()` function is available to construct a recommended
    `TracerProvider` configuration.
  - `AllRecommendedOptions()` has been renamed to `WithRecommendedOptions()`
    and takes a `TracerProvider` as an argument.
  - `EventToCarrier()` and `Propagator()` are now `WithEventToCarrier()` and
    `WithPropagator()` to reflect that they return `Option` implementations.

## [1.1.1/0.26.1] - 2021-11-04

### Changed

- The `Transport`, `Handler`, and HTTP client convenience wrappers in the `go.opentelemetry.io/contrib/instrumentation/net/http/otelhttp` package now use the `TracerProvider` from the parent context if one exists and none was explicitly set when configuring the instrumentation. (#873)
- Semantic conventions now use `go.opentelemetry.io/otel/semconv/v1.7.0"`. (#1385)

## [1.1.0/0.26.0] - 2021-10-28

Update dependency on the `go.opentelemetry.io/otel` project to `v1.1.0`.

### Added

- Add instrumentation for the `github.com/aws/aws-lambda-go` package. (#983)
- Add resource detector for AWS Lambda. (#983)
- Add `WithTracerProvider` option for `otelhttptrace.NewClientTrace`. (#1128)
- Add optional AWS X-Ray configuration module for AWS Lambda Instrumentation. (#984)

### Fixed

- The `go.opentelemetry.io/contrib/propagators/ot` propagator returns the words `true` or `false` for the `ot-tracer-sampled` header instead of numerical `0` and `1`. (#1358)

## [1.0.0/0.25.0] - 2021-10-06

- Resource detectors and propagators (with the exception of `go.
  opentelemetry.io/contrib/propagators/opencensus`) are now stable and
  released at v1.0.0.
- Update dependency on the `go.opentelemetry.io/otel` project to `v1.0.1`.
- Update dependency on `go.opentelemetry.io/otel/metric` to `v0.24.0`.

## [0.24.0] - 2021-09-21

- Update dependency on the `go.opentelemetry.io/otel` project to `v1.0.0`.

## [0.23.0] - 2021-09-08

### Added

- Add `WithoutSubSpans`, `WithRedactedHeaders`, `WithoutHeaders`, and `WithInsecureHeaders` options for `otelhttptrace.NewClientTrace`. (#879)

### Changed

- Split `go.opentelemetry.io/contrib/propagators` module into `b3`, `jaeger`, `ot` modules. (#985)
- `otelmongodb` span attributes, name and span status now conform to specification. (#769)
- Migrated EC2 resource detector support from root module `go.opentelemetry.io/contrib/detectors/aws` to a separate EC2 resource detector module `go.opentelemetry.io/contrib/detectors/aws/ec2` (#1017)
- Add `cloud.provider` and `cloud.platform` to AWS detectors. (#1043)
- `otelhttptrace.NewClientTrace` now redacts known sensitive headers by default. (#879)

### Fixed

- Fix span not marked as error in `otelhttp.Transport` when `RoundTrip` fails with an error. (#950)

## [0.22.0] - 2021-07-26

### Added

- Add the `zpages` span processor. (#894)

### Changed

- The `b3.B3` type has been removed.
  `b3.New()` and `b3.WithInjectEncoding(encoding)` are added to replace it. (#868)

### Fixed

- Fix deadlocks and race conditions in `otelsarama.WrapAsyncProducer`.
  The `messaging.message_id` and `messaging.kafka.partition` attributes are now not set if a message was not processed. (#754) (#755) (#881)
- Fix `otelsarama.WrapAsyncProducer` so that the messages from the `Errors` channel contain the original `Metadata`. (#754)

## [0.21.0] - 2021-06-18

### Fixed

- Dockerfile based examples for `otelgin` and `otelmacaron`. (#767)

### Changed

- Supported minimum version of Go bumped from 1.14 to 1.15. (#787)
- EKS Resource Detector now use the Kubernetes Go client to obtain the ConfigMap. (#813)

### Removed

- Remove service name from `otelmongodb` configuration and span attributes. (#763)

## [0.20.0] - 2021-04-23

### Changed

- The `go.opentelemetry.io/contrib/instrumentation/go.mongodb.org/mongo-driver/mongo/otelmongo` instrumentation now accepts a `WithCommandAttributeDisabled`,
   so the caller can specify whether to opt-out of tracing the mongo command. (#712)
- Upgrade to v0.20.0 of `go.opentelemetry.io/otel`. (#758)
- The B3 and Jaeger propagators now store their debug or deferred state in the context.Context instead of the SpanContext. (#758)

## [0.19.0] - 2021-03-19

### Changed

- Upgrade to v0.19.0 of `go.opentelemetry.io/otel`.
- Fix Span names created in HTTP Instrumentation package to conform with guidelines. (#757)

## [0.18.0] - 2021-03-04

### Fixed

- `otelmemcache` no longer sets span status to OK instead of leaving it unset. (#477)
- Fix goroutine leak in gRPC `StreamClientInterceptor`. (#581)

### Removed

- Remove service name from `otelmemcache` configuration and span attributes. (#477)

## [0.17.0] - 2021-02-15

### Added

- Add `ot-tracer` propagator (#562)

### Changed

- Rename project default branch from `master` to `main`.

### Fixed

- Added failure message for AWS ECS resource detector for better debugging (#568)
- Goroutine leak in gRPC StreamClientInterceptor while streamer returns an error. (#581)

## [0.16.0] - 2021-01-13

### Fixed

- Fix module path for AWS ECS resource detector (#517)

## [0.15.1] - 2020-12-14

### Added

- Add registry link check to `Makefile` and pre-release script. (#446)
- A new AWS X-Ray ID Generator (#459)
- Migrate CircleCI jobs to GitHub Actions (#476)
- Add CodeQL GitHub Action (#506)
- Add gosec workflow to GitHub Actions (#507)

### Fixed

- Fixes the body replacement in otelhttp to not to mutate a nil body. (#484)

## [0.15.0] - 2020-12-11

### Added

- A new Amazon EKS resource detector. (#465)
- A new `gcp.CloudRun` detector for detecting resource from a Cloud Run instance. (#455)

## [0.14.0] - 2020-11-20

### Added

- `otelhttp.{Get,Head,Post,PostForm}` convenience wrappers for their `http` counterparts. (#390)
- The AWS detector now adds the cloud zone, host image ID, host type, and host name to the returned `Resource`. (#410)
- Add Amazon ECS Resource Detector for AWS X-Ray. (#466)
- Add propagator for AWS X-Ray (#462)

### Changed

- Add semantic version to `Tracer` / `Meter` created by instrumentation packages `otelsaram`, `otelrestful`, `otelmongo`, `otelhttp` and `otelhttptrace`. (#412)
- Update instrumentation guidelines about tracer / meter semantic version. (#412)
- Replace internal tracer and meter helpers by helpers from `go.opentelemetry.io/otel`. (#414)
- gRPC instrumentation sets span attribute `rpc.grpc.status_code`. (#453)

## Fixed

- `/detectors/aws` no longer fails if instance metadata is not available (e.g. not running in AWS) (#401)
- The AWS detector now returns a partial resource and an appropriate error if it encounters an error part way through determining a `Resource` identity. (#410)
- The `host` instrumentation unit test has been updated to not depend on the system it runs on. (#426)

## [0.13.0] - 2020-10-09

## Added

- A Jaeger propagator. (#375)

## Changed

- The `go.opentelemetry.io/contrib/instrumentation/google.golang.org/grpc/otelgrpc` package instrumentation no longer accepts a `Tracer` as an argument to the interceptor function.
   Instead, a new `WithTracerProvider` option is added to configure the `TracerProvider` used when creating the `Tracer` for the instrumentation. (#373)
- The `go.opentelemetry.io/contrib/instrumentation/gopkg.in/macaron.v1/otelmacaron` instrumentation now accepts a `TracerProvider` rather than a `Tracer`. (#374)
- Remove `go.opentelemetry.io/otel/sdk` dependency from instrumentation. (#381)
- Use `httpsnoop` in `go.opentelemetry.io/contrib/instrumentation/github.com/gorilla/mux/otelmux` to ensure `http.ResponseWriter` additional interfaces are preserved. (#388)

### Fixed

- The `go.opentelemetry.io/contrib/instrumentation/github.com/labstack/echo/otelecho.Middleware` no longer sends duplicate errors to the global `ErrorHandler`. (#377, #364)
- The import comment in `go.opentelemetry.io/contrib/instrumentation/net/http/otelhttp` is now correctly quoted. (#379)
- The B3 propagator sets the sample bitmask when the sampling decision is `debug`. (#369)

## [0.12.0] - 2020-09-25

### Added

- Benchmark tests for the gRPC instrumentation. (#296)
- Integration testing for the gRPC instrumentation. (#297)
- Allow custom labels to be added to net/http metrics. (#306)
- Added B3 propagator, moving it out of open.telemetry.io/otel repo. (#344)

### Changed

- Unify instrumentation about provider options for `go.mongodb.org/mongo-driver`, `gin-gonic/gin`, `gorilla/mux`,
  `labstack/echo`, `emicklei/go-restful`, `bradfitz/gomemcache`, `Shopify/sarama`, `net/http` and `beego`. (#303)
- Update instrumentation guidelines about uniform provider options. Also, update style guide. (#303)
- Make config struct of instrumentation unexported. (#303)
- Instrumentations have been updated to adhere to the [configuration style guide's](https://github.com/open-telemetry/opentelemetry-go/blob/master/CONTRIBUTING.md#config)
   updated recommendation to use `newConfig()` instead of `configure()`. (#336)
- A new instrumentation naming scheme is implemented to avoid package name conflicts for instrumented packages while still remaining discoverable. (#359)
  - `google.golang.org/grpc` -> `google.golang.org/grpc/otelgrpc`
  - `go.mongodb.org/mongo-driver` -> `go.mongodb.org/mongo-driver/mongo/otelmongo`
  - `net/http` -> `net/http/otelhttp`
  - `net/http/httptrace` -> `net/http/httptrace/otelhttptrace`
  - `github.com/labstack/echo` -> `github.com/labstack/echo/otelecho`
  - `github.com/bradfitz/gomemcache` -> `github.com/bradfitz/gomemcache/memcache/otelmemcache`
  - `github.com/gin-gonic/gin` -> `github.com/gin-gonic/gin/otelgin`
  - `github.com/gocql/gocql` -> `github.com/gocql/gocql/otelgocql`
  - `github.com/emicklei/go-restful` -> `github.com/emicklei/go-restful/otelrestful`
  - `github.com/Shopify/sarama` -> `github.com/Shopify/sarama/otelsarama`
  - `github.com/gorilla/mux` -> `github.com/gorilla/mux/otelmux`
  - `github.com/astaxie/beego` -> `github.com/astaxie/beego/otelbeego`
  - `gopkg.in/macaron.v1` -> `gopkg.in/macaron.v1/otelmacaron`
- Rename `OTelBeegoHandler` to `Handler` in the `go.opentelemetry.io/contrib/instrumentation/github.com/astaxie/beego/otelbeego` package. (#359)
- Replace `WithTracer` with `WithTracerProvider` in the `go.opentelemetry.io/contrib/instrumentation/gopkg.in/macaron.v1/otelmacaron` instrumentation. (#374)

## [0.11.0] - 2020-08-25

### Added

- Top-level `Version()` and `SemVersion()` functions defining the current version of the contrib package. (#225)
- Instrumentation for the `github.com/astaxie/beego` package. (#200)
- Instrumentation for the `github.com/bradfitz/gomemcache` package. (#204)
- Host metrics instrumentation. (#231)
- Cortex histogram and distribution support. (#237)
- Cortex example project. (#238)
- Cortex HTTP authentication. (#246)

### Changed

- Remove service name as a parameter of Sarama instrumentation. (#221)
- Replace `WithTracer` with `WithTracerProvider` in Sarama instrumentation. (#221)
- Switch to use common top-level module `SemVersion()` when creating versioned tracer in `bradfitz/gomemcache`. (#226)
- Use `IntegrationShouldRun` in `gomemcache_test`. (#254)
- Use Go 1.15 for CI builds. (#236)
- Improved configuration for `runtime` instrumentation. (#224)

### Fixed

- Update dependabot configuration to include newly added `bradfitz/gomemcache` package. (#226)
- Correct `runtime` instrumentation name. (#241)

## [0.10.1] - 2020-08-13

### Added

- The `go.opentelemetry.io/contrib/instrumentation/google.golang.org/grpc` module has been added to replace the instrumentation that had previoiusly existed in the `go.opentelemetry.io/otel/instrumentation/grpctrace` package. (#189)
- Instrumentation for the stdlib `net/http` and `net/http/httptrace` packages. (#190)
- Initial Cortex exporter. (#202, #205, #210, #211, #215)

### Fixed

- Bump google.golang.org/grpc from 1.30.0 to 1.31.0. (#166)
- Bump go.mongodb.org/mongo-driver from 1.3.5 to 1.4.0 in /instrumentation/go.mongodb.org/mongo-driver. (#170)
- Bump google.golang.org/grpc in /instrumentation/github.com/gin-gonic/gin. (#173)
- Bump google.golang.org/grpc in /instrumentation/github.com/labstack/echo. (#176)
- Bump google.golang.org/grpc from 1.30.0 to 1.31.0 in /instrumentation/github.com/Shopify/sarama. (#179)
- Bump cloud.google.com/go from 0.61.0 to 0.63.0 in /detectors/gcp. (#181, #199)
- Bump github.com/aws/aws-sdk-go from 1.33.15 to 1.34.1 in /detectors/aws. (#184, #192, #193, #198, #201, #203)
- Bump github.com/golangci/golangci-lint from 1.29.0 to 1.30.0 in /tools. (#186)
- Setup CI to run tests that require external resources (Cassandra and MongoDB). (#191)
- Bump github.com/Shopify/sarama from 1.26.4 to 1.27.0 in /instrumentation/github.com/Shopify/sarama. (#206)

## [0.10.0] - 2020-07-31

This release upgrades its [go.opentelemetry.io/otel](https://github.com/open-telemetry/opentelemetry-go/releases/tag/v0.10.0) dependency to v0.10.0 and includes new instrumentation for popular Kafka and Cassandra clients.

### Added

- A detector that generate resources from GCE instance. (#132)
- A detector that generate resources from AWS instances. (#139)
- Instrumentation for the Kafka client github.com/Shopify/sarama. (#134, #153)
- Links and status message for mock span in the internal testing library. (#134)
- Instrumentation for the Cassandra client github.com/gocql/gocql. (#137)
- A detector that generate resources from GKE clusters. (#154)

### Fixed

- Bump github.com/aws/aws-sdk-go from 1.33.8 to 1.33.15 in /detectors/aws. (#155, #157, #159, #162)
- Bump github.com/golangci/golangci-lint from 1.28.3 to 1.29.0 in /tools. (#146)

## [0.9.0] - 2020-07-20

This release upgrades its [go.opentelemetry.io/otel](https://github.com/open-telemetry/opentelemetry-go/releases/tag/v0.9.0) dependency to v0.9.0.

### Fixed

- Bump github.com/emicklei/go-restful/v3 from 3.0.0 to 3.2.0 in /instrumentation/github.com/emicklei/go-restful. (#133)
- Update dependabot configuration to correctly check all included packages. (#131)
- Update `RELEASING.md` with correct `tag.sh` command. (#130)

## [0.8.0] - 2020-07-10

This release upgrades its [go.opentelemetry.io/otel](https://github.com/open-telemetry/opentelemetry-go/releases/tag/v0.8.0) dependency to v0.8.0, includes minor fixes, and new instrumentation.

### Added

- Create this `CHANGELOG.md`. (#114)
- Add `emicklei/go-restful/v3` trace instrumentation. (#115)

### Changed

- Update `CONTRIBUTING.md` to ask for updates to `CHANGELOG.md` with each pull request. (#114)
- Move all `github.com` package instrumentation under a `github.com` directory. (#118)

### Fixed

- Update README to include information about external instrumentation.
   To start, this includes native instrumentation found in the `go-redis/redis` package. (#117)
- Bump github.com/golangci/golangci-lint from 1.27.0 to 1.28.2 in /tools. (#122, #123, #125)
- Bump go.mongodb.org/mongo-driver from 1.3.4 to 1.3.5 in /instrumentation/go.mongodb.org/mongo-driver. (#124)

## [0.7.0] - 2020-06-29

This release upgrades its [go.opentelemetry.io/otel](https://github.com/open-telemetry/opentelemetry-go/releases/tag/v0.7.0) dependency to v0.7.0.

### Added

- Create `RELEASING.md` instructions. (#101)
- Apply transitive dependabot go.mod updates as part of a new automatic Github workflow. (#94)
- New dependabot integration to automate package upgrades. (#61)
- Add automatic tag generation script for release. (#60)

### Changed

- Upgrade Datadog metrics exporter to include Resource tags. (#46)
- Added output validation to Datadog example. (#96)
- Move Macaron package to match layout guidelines. (#92)
- Update top-level README and instrumentation README. (#92)
- Bump google.golang.org/grpc from 1.29.1 to 1.30.0. (#99)
- Bump github.com/golangci/golangci-lint from 1.21.0 to 1.27.0 in /tools. (#77)
- Bump go.mongodb.org/mongo-driver from 1.3.2 to 1.3.4 in /instrumentation/go.mongodb.org/mongo-driver. (#76)
- Bump github.com/stretchr/testify from 1.5.1 to 1.6.1. (#74)
- Bump gopkg.in/macaron.v1 from 1.3.5 to 1.3.9 in /instrumentation/macaron. (#68)
- Bump github.com/gin-gonic/gin from 1.6.2 to 1.6.3 in /instrumentation/gin-gonic/gin. (#73)
- Bump github.com/DataDog/datadog-go from 3.5.0+incompatible to 3.7.2+incompatible in /exporters/metric/datadog. (#78)
- Replaced `internal/trace/http.go` helpers with `api/standard` helpers from otel-go repo. (#112)

## [0.6.1] - 2020-06-08

First official tagged release of `contrib` repository.

### Added

- `labstack/echo` trace instrumentation (#42)
- `mongodb` trace instrumentation (#26)
- Go Runtime metrics (#9)
- `gorilla/mux` trace instrumentation (#19)
- `gin-gonic` trace instrumentation (#15)
- `macaron` trace instrumentation (#20)
- `dogstatsd` metrics exporter (#10)
- `datadog` metrics exporter (#22)
- Tags to all modules in repository
- Repository folder structure and automated build (#3)

### Changes

- Prefix support for dogstatsd (#34)
- Update Go Runtime package to use batch observer (#44)

[Unreleased]: https://github.com/open-telemetry/opentelemetry-go-contrib/compare/v1.38.0...HEAD
[1.38.0/2.0.0/0.63.0/0.32.0/0.18.0/0.13.0/0.11.0/0.10.0]: https://github.com/open-telemetry/opentelemetry-go-contrib/releases/tag/v1.38.0
[1.37.0/0.62.0/0.31.0/0.17.0/0.12.0/0.10.0/0.9.0]: https://github.com/open-telemetry/opentelemetry-go-contrib/releases/tag/v1.37.0
[1.36.0/0.61.0/0.30.0/0.16.0/0.11.0/0.9.0/0.8.0]: https://github.com/open-telemetry/opentelemetry-go-contrib/releases/tag/v1.36.0
[1.35.0/0.60.0/0.29.0/0.15.0/0.10.0/0.8.0/0.7.0]: https://github.com/open-telemetry/opentelemetry-go-contrib/releases/tag/v1.35.0
[1.34.0/0.59.0/0.28.0/0.14.0/0.9.0/0.7.0/0.6.0]: https://github.com/open-telemetry/opentelemetry-go-contrib/releases/tag/v1.34.0
[1.33.0/0.58.0/0.27.0/0.13.0/0.8.0/0.6.0/0.5.0]: https://github.com/open-telemetry/opentelemetry-go-contrib/releases/tag/v1.33.0
[1.32.0/0.57.0/0.26.0/0.12.0/0.7.0/0.5.0/0.4.0]: https://github.com/open-telemetry/opentelemetry-go-contrib/releases/tag/v1.32.0
[1.31.0/0.56.0/0.25.0/0.11.0/0.6.0/0.4.0/0.3.0]: https://github.com/open-telemetry/opentelemetry-go-contrib/releases/tag/v1.31.0
[1.30.0/0.55.0/0.24.0/0.10.0/0.5.0/0.3.0/0.2.0]: https://github.com/open-telemetry/opentelemetry-go-contrib/releases/tag/v1.30.0
[1.29.0/0.54.0/0.23.0/0.9.0/0.4.0/0.2.0/0.1.0]: https://github.com/open-telemetry/opentelemetry-go-contrib/releases/tag/v1.29.0
[1.28.0/0.53.0/0.22.0/0.8.0/0.3.0/0.1.0]: https://github.com/open-telemetry/opentelemetry-go-contrib/releases/tag/v1.28.0
[1.27.0/0.52.0/0.21.0/0.7.0/0.2.0]: https://github.com/open-telemetry/opentelemetry-go-contrib/releases/tag/v1.27.0
[1.26.0/0.51.0/0.20.0/0.6.0/0.1.0]: https://github.com/open-telemetry/opentelemetry-go-contrib/releases/tag/v1.26.0
[1.25.0/0.50.0/0.19.0/0.5.0/0.0.1]: https://github.com/open-telemetry/opentelemetry-go-contrib/releases/tag/v1.25.0
[1.24.0/0.49.0/0.18.0/0.4.0]: https://github.com/open-telemetry/opentelemetry-go-contrib/releases/tag/v1.24.0
[1.23.0/0.48.0/0.17.0/0.3.0]: https://github.com/open-telemetry/opentelemetry-go-contrib/releases/tag/v1.23.0
[1.22.0/0.47.0/0.16.0/0.2.0]: https://github.com/open-telemetry/opentelemetry-go-contrib/releases/tag/v1.22.0
[1.21.1/0.46.1/0.15.1/0.1.1]: https://github.com/open-telemetry/opentelemetry-go-contrib/releases/tag/v1.21.1
[1.21.0/0.46.0/0.15.0/0.1.0]: https://github.com/open-telemetry/opentelemetry-go-contrib/releases/tag/v1.21.0
[1.20.0/0.45.0/0.14.0]: https://github.com/open-telemetry/opentelemetry-go-contrib/releases/tag/v1.20.0
[1.19.0/0.44.0/0.13.0]: https://github.com/open-telemetry/opentelemetry-go-contrib/releases/tag/v1.19.0
[1.18.0/0.43.0/0.12.0]: https://github.com/open-telemetry/opentelemetry-go-contrib/releases/tag/v1.18.0
[1.17.0/0.42.0/0.11.0]: https://github.com/open-telemetry/opentelemetry-go-contrib/releases/tag/v1.17.0
[1.17.0-rc.1/0.42.0-rc.1/0.11.0-rc.1]: https://github.com/open-telemetry/opentelemetry-go-contrib/releases/tag/v1.17.0-rc.1
[1.16.1/0.41.1/0.10.1]: https://github.com/open-telemetry/opentelemetry-go-contrib/releases/tag/v1.16.1
[1.16.0/0.41.0/0.10.0]: https://github.com/open-telemetry/opentelemetry-go-contrib/releases/tag/v1.16.0
[1.16.0-rc.2/0.41.0-rc.2/0.10.0-rc.2]: https://github.com/open-telemetry/opentelemetry-go-contrib/releases/tag/v1.16.0-rc.2
[1.16.0-rc.1/0.41.0-rc.1/0.10.0-rc.1]: https://github.com/open-telemetry/opentelemetry-go-contrib/releases/tag/v1.16.0-rc.1
[1.15.0/0.40.0/0.9.0]: https://github.com/open-telemetry/opentelemetry-go-contrib/releases/tag/v1.15.0
[1.14.0/0.39.0/0.8.0]: https://github.com/open-telemetry/opentelemetry-go-contrib/releases/tag/v1.14.0
[1.13.0/0.38.0/0.7.0]: https://github.com/open-telemetry/opentelemetry-go-contrib/releases/tag/v1.13.0
[1.12.0/0.37.0/0.6.0]: https://github.com/open-telemetry/opentelemetry-go-contrib/releases/tag/v1.12.0
[1.11.1/0.36.4/0.5.2]: https://github.com/open-telemetry/opentelemetry-go-contrib/releases/tag/v1.11.1
[1.11.0/0.36.3/0.5.1]: https://github.com/open-telemetry/opentelemetry-go-contrib/releases/tag/v1.11.0
[0.36.2]: https://github.com/open-telemetry/opentelemetry-go-contrib/releases/tag/zpages/v0.36.2
[0.36.1]: https://github.com/open-telemetry/opentelemetry-go-contrib/releases/tag/zpages/v0.36.1
[0.36.0]: https://github.com/open-telemetry/opentelemetry-go-contrib/releases/tag/zpages/v0.36.0
[1.10.0/0.35.0/0.5.0]: https://github.com/open-telemetry/opentelemetry-go-contrib/releases/tag/v1.10.0
[1.9.0/0.34.0/0.4.0]: https://github.com/open-telemetry/opentelemetry-go-contrib/releases/tag/v1.9.0
[1.8.0/0.33.0]: https://github.com/open-telemetry/opentelemetry-go-contrib/releases/tag/v1.8.0
[1.7.0/0.32.0]: https://github.com/open-telemetry/opentelemetry-go-contrib/releases/tag/v1.7.0
[1.6.0/0.31.0]: https://github.com/open-telemetry/opentelemetry-go-contrib/releases/tag/v1.6.0
[1.5.0/0.30.0/0.1.0]: https://github.com/open-telemetry/opentelemetry-go-contrib/releases/tag/v1.5.0
[1.4.0/0.29.0]: https://github.com/open-telemetry/opentelemetry-go-contrib/releases/tag/v1.4.0
[1.3.0/0.28.0]: https://github.com/open-telemetry/opentelemetry-go-contrib/releases/tag/v1.3.0
[1.2.0/0.27.0]: https://github.com/open-telemetry/opentelemetry-go-contrib/releases/tag/v1.2.0
[1.1.1/0.26.1]: https://github.com/open-telemetry/opentelemetry-go-contrib/releases/tag/v1.1.1
[1.1.0/0.26.0]: https://github.com/open-telemetry/opentelemetry-go-contrib/releases/tag/v1.1.0
[1.0.0/0.25.0]: https://github.com/open-telemetry/opentelemetry-go-contrib/releases/tag/v1.0.0
[0.24.0]: https://github.com/open-telemetry/opentelemetry-go-contrib/releases/tag/v0.24.0
[0.23.0]: https://github.com/open-telemetry/opentelemetry-go-contrib/releases/tag/v0.23.0
[0.22.0]: https://github.com/open-telemetry/opentelemetry-go-contrib/releases/tag/v0.22.0
[0.21.0]: https://github.com/open-telemetry/opentelemetry-go-contrib/releases/tag/v0.21.0
[0.20.0]: https://github.com/open-telemetry/opentelemetry-go-contrib/releases/tag/v0.20.0
[0.19.0]: https://github.com/open-telemetry/opentelemetry-go-contrib/releases/tag/v0.19.0
[0.18.0]: https://github.com/open-telemetry/opentelemetry-go-contrib/releases/tag/v0.18.0
[0.17.0]: https://github.com/open-telemetry/opentelemetry-go-contrib/releases/tag/v0.17.0
[0.16.0]: https://github.com/open-telemetry/opentelemetry-go-contrib/releases/tag/v0.16.0
[0.15.1]: https://github.com/open-telemetry/opentelemetry-go-contrib/releases/tag/v0.15.1
[0.15.0]: https://github.com/open-telemetry/opentelemetry-go-contrib/releases/tag/v0.15.0
[0.14.0]: https://github.com/open-telemetry/opentelemetry-go-contrib/releases/tag/v0.14.0
[0.13.0]: https://github.com/open-telemetry/opentelemetry-go-contrib/releases/tag/v0.13.0
[0.12.0]: https://github.com/open-telemetry/opentelemetry-go-contrib/releases/tag/v0.12.0
[0.11.0]: https://github.com/open-telemetry/opentelemetry-go-contrib/releases/tag/v0.11.0
[0.10.1]: https://github.com/open-telemetry/opentelemetry-go-contrib/releases/tag/v0.10.1
[0.10.0]: https://github.com/open-telemetry/opentelemetry-go-contrib/releases/tag/v0.10.0
[0.9.0]: https://github.com/open-telemetry/opentelemetry-go-contrib/releases/tag/v0.9.0
[0.8.0]: https://github.com/open-telemetry/opentelemetry-go-contrib/releases/tag/v0.8.0
[0.7.0]: https://github.com/open-telemetry/opentelemetry-go-contrib/releases/tag/v0.7.0
[0.6.1]: https://github.com/open-telemetry/opentelemetry-go-contrib/releases/tag/v0.6.1

<!-- Released section ended -->

[Go 1.25]: https://go.dev/doc/go1.25
[Go 1.24]: https://go.dev/doc/go1.24
[Go 1.23]: https://go.dev/doc/go1.23
[Go 1.22]: https://go.dev/doc/go1.22
[Go 1.21]: https://go.dev/doc/go1.21
[Go 1.20]: https://go.dev/doc/go1.20
[Go 1.19]: https://go.dev/doc/go1.19
[Go 1.18]: https://go.dev/doc/go1.18

[GO-2024-2687]: https://pkg.go.dev/vuln/GO-2024-2687<|MERGE_RESOLUTION|>--- conflicted
+++ resolved
@@ -22,12 +22,11 @@
 
 ### Changed
 
-<<<<<<< HEAD
-- Fix error logged by Jaeger remote sampler on empty or unset `OTEL_TRACES_SAMPLER_ARG` environment variable (#6511)
-- Relax minimum Go version to 1.22.0 in various modules. (#6595)
+- Improve performance by reducing allocations in the gRPC stats handler in `go.opentelemetry.io/contrib/instrumentation/google.golang.org/grpc/otelgrpc`. (#8035)
+
+### Fixed
+
 - Fix issue in `otelgin` middleware where temporary files for multipart/form-data were not being removed. (#6609)
-=======
-- Improve performance by reducing allocations in the gRPC stats handler in `go.opentelemetry.io/contrib/instrumentation/google.golang.org/grpc/otelgrpc`. (#8035)
 
 ### Deprecated
 
@@ -41,7 +40,6 @@
 - Remove deprecated `go.opentelemetry.io/contrib/detectors/aws/ec2` module, please use `go.opentelemetry.io/contrib/detectors/aws/ec2/v2` instead. (#7841)
 - Remove the deprecated `Extract` and `Inject` functions from `go.opentelemetry.io/contrib/instrumentation/google.golang.org/grpc/otelgrpc`. (#7952)
 - Add the `http.route` metric attribute to `go.opentelemetry.io/contrib/instrumentation/github.com/gorilla/mux/otelmux`. (#7966)
->>>>>>> a2c54206
 
 <!-- Released section -->
 <!-- Don't change this section unless doing release -->
