--- conflicted
+++ resolved
@@ -7,17 +7,14 @@
 	"fmt"
 	"net/http"
 	"reflect"
-	"slices"
 	"strconv"
 	"strings"
 
 	"go.opentelemetry.io/otel/attribute"
-	"go.opentelemetry.io/otel/metric"
-	"go.opentelemetry.io/otel/metric/noop"
 	semconvNew "go.opentelemetry.io/otel/semconv/v1.26.0"
 )
 
-type CurrentHTTPServer struct{}
+type newHTTPServer struct{}
 
 // TraceRequest returns trace attributes for an HTTP request received by a
 // server.
@@ -202,7 +199,7 @@
 	return semconvNew.HTTPRoute(route)
 }
 
-<<<<<<< HEAD
+type CurrentHTTPClient struct{}
 func (n newHTTPServer) createMeasures(meter metric.Meter) (metric.Int64Histogram, metric.Int64Histogram, metric.Float64Histogram) {
 	if meter == nil {
 		return noop.Int64Histogram{}, noop.Int64Histogram{}, noop.Float64Histogram{}
@@ -284,9 +281,6 @@
 }
 
 type newHTTPClient struct{}
-=======
-type CurrentHTTPClient struct{}
->>>>>>> 8e192109
 
 // RequestTraceAttrs returns trace attributes for an HTTP request made by a client.
 func (n CurrentHTTPClient) RequestTraceAttrs(req *http.Request) []attribute.KeyValue {
