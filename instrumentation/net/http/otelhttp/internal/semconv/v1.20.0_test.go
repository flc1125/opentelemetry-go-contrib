// Copyright The OpenTelemetry Authors
// SPDX-License-Identifier: Apache-2.0

package semconv

import (
	"testing"

	"github.com/stretchr/testify/assert"

	"go.opentelemetry.io/otel/attribute"
)

<<<<<<< HEAD
func TestV120TraceRequest(t *testing.T) {
	// Anything but "http" or "http/dup" works.
	t.Setenv(OTelSemConvStabilityOptIn, "old")
	serv := NewHTTPServer(nil)
	want := func(req testServerReq) []attribute.KeyValue {
		return []attribute.KeyValue{
			attribute.String("http.method", "GET"),
			attribute.String("http.scheme", "http"),
			attribute.String("net.host.name", req.hostname),
			attribute.Int("net.host.port", req.serverPort),
			attribute.String("net.sock.peer.addr", req.peerAddr),
			attribute.Int("net.sock.peer.port", req.peerPort),
			attribute.String("user_agent.original", "Go-http-client/1.1"),
			attribute.String("http.client_ip", req.clientIP),
			attribute.String("net.protocol.version", "1.1"),
			attribute.String("http.target", "/"),
		}
	}
	testTraceRequest(t, serv, want)
}

func TestV120TraceResponse(t *testing.T) {
	testCases := []struct {
		name string
		resp ResponseTelemetry
		want []attribute.KeyValue
	}{
		{
			name: "empty",
			resp: ResponseTelemetry{},
			want: nil,
		},
		{
			name: "no errors",
			resp: ResponseTelemetry{
				StatusCode: 200,
				ReadBytes:  701,
				WriteBytes: 802,
			},
			want: []attribute.KeyValue{
				attribute.Int("http.request_content_length", 701),
				attribute.Int("http.response_content_length", 802),
				attribute.Int("http.status_code", 200),
			},
		},
		{
			name: "with errors",
			resp: ResponseTelemetry{
				StatusCode: 200,
				ReadBytes:  701,
				ReadError:  fmt.Errorf("read error"),
				WriteBytes: 802,
				WriteError: fmt.Errorf("write error"),
			},
			want: []attribute.KeyValue{
				attribute.Int("http.request_content_length", 701),
				attribute.String("http.read_error", "read error"),
				attribute.Int("http.response_content_length", 802),
				attribute.String("http.write_error", "write error"),
				attribute.Int("http.status_code", 200),
			},
		},
	}

	for _, tt := range testCases {
		t.Run(tt.name, func(t *testing.T) {
			got := oldHTTPServer{}.ResponseTraceAttrs(tt.resp)
			assert.ElementsMatch(t, tt.want, got)
		})
	}
}

func TestV120RecordMetrics(t *testing.T) {
	server := NewTestHTTPServer()
	req, err := http.NewRequest("POST", "http://example.com", nil)
	assert.NoError(t, err)

	server.RecordMetrics(context.Background(), ServerMetricData{
		ServerName:   "stuff",
		ResponseSize: 200,
		MetricAttributes: MetricAttributes{
			Req:        req,
			StatusCode: 301,
			AdditionalAttributes: []attribute.KeyValue{
				attribute.String("key", "value"),
			},
		},
		MetricData: MetricData{
			RequestSize: 100,
			ElapsedTime: 300,
		},
	})

	assert.Equal(t, int64(100), server.requestBytesCounter.(*testRecorder[int64]).value)
	assert.Equal(t, int64(200), server.responseBytesCounter.(*testRecorder[int64]).value)
	assert.Equal(t, float64(300), server.serverLatencyMeasure.(*testRecorder[float64]).value)

	want := []attribute.KeyValue{
		attribute.String("http.scheme", "http"),
		attribute.String("http.method", "POST"),
		attribute.Int64("http.status_code", 301),
		attribute.String("key", "value"),
		attribute.String("net.host.name", "stuff"),
		attribute.String("net.protocol.name", "http"),
		attribute.String("net.protocol.version", "1.1"),
	}

	assert.ElementsMatch(t, want, server.requestBytesCounter.(*testRecorder[int64]).attributes)
	assert.ElementsMatch(t, want, server.responseBytesCounter.(*testRecorder[int64]).attributes)
	assert.ElementsMatch(t, want, server.serverLatencyMeasure.(*testRecorder[float64]).attributes)
}

func TestV120ClientRequest(t *testing.T) {
	body := strings.NewReader("Hello, world!")
	url := "https://example.com:8888/foo/bar?stuff=morestuff"
	req, err := http.NewRequest("POST", url, body)
	assert.NoError(t, err)
	req.Header.Set("User-Agent", "go-test-agent")

	want := []attribute.KeyValue{
		attribute.String("http.method", "POST"),
		attribute.String("http.url", url),
		attribute.String("net.peer.name", "example.com"),
		attribute.Int("net.peer.port", 8888),
		attribute.Int("http.request_content_length", body.Len()),
		attribute.String("user_agent.original", "go-test-agent"),
	}
	got := oldHTTPClient{}.RequestTraceAttrs(req)
	assert.ElementsMatch(t, want, got)
}

func TestV120ClientResponse(t *testing.T) {
	resp := http.Response{
		StatusCode:    200,
		ContentLength: 123,
	}

	want := []attribute.KeyValue{
		attribute.Int("http.response_content_length", 123),
		attribute.Int("http.status_code", 200),
	}

	got := oldHTTPClient{}.ResponseTraceAttrs(&resp)
	assert.ElementsMatch(t, want, got)
}

func TestV120ClientMetrics(t *testing.T) {
	client := NewTestHTTPClient()
	req, err := http.NewRequest("POST", "http://example.com", nil)
	assert.NoError(t, err)

	opts := client.MetricOptions(MetricAttributes{
		Req:        req,
		StatusCode: 301,
		AdditionalAttributes: []attribute.KeyValue{
			attribute.String("key", "value"),
		},
	})

	ctx := context.Background()

	client.RecordResponseSize(ctx, 200, opts.AddOptions())

	client.RecordMetrics(ctx, MetricData{
		RequestSize: 100,
		ElapsedTime: 300,
	}, opts)

	assert.Equal(t, int64(100), client.requestBytesCounter.(*testRecorder[int64]).value)
	assert.Equal(t, int64(200), client.responseBytesCounter.(*testRecorder[int64]).value)
	assert.Equal(t, float64(300), client.latencyMeasure.(*testRecorder[float64]).value)

	want := []attribute.KeyValue{
		attribute.String("http.method", "POST"),
		attribute.Int64("http.status_code", 301),
		attribute.String("key", "value"),
		attribute.String("net.peer.name", "example.com"),
	}

	assert.ElementsMatch(t, want, client.requestBytesCounter.(*testRecorder[int64]).attributes)
	assert.ElementsMatch(t, want, client.responseBytesCounter.(*testRecorder[int64]).attributes)
	assert.ElementsMatch(t, want, client.latencyMeasure.(*testRecorder[float64]).attributes)
}

=======
>>>>>>> 8e192109
func TestStandardizeHTTPMethodMetric(t *testing.T) {
	testCases := []struct {
		method string
		want   attribute.KeyValue
	}{
		{
			method: "GET",
			want:   attribute.String("http.method", "GET"),
		},
		{
			method: "POST",
			want:   attribute.String("http.method", "POST"),
		},
		{
			method: "PUT",
			want:   attribute.String("http.method", "PUT"),
		},
		{
			method: "DELETE",
			want:   attribute.String("http.method", "DELETE"),
		},
		{
			method: "HEAD",
			want:   attribute.String("http.method", "HEAD"),
		},
		{
			method: "OPTIONS",
			want:   attribute.String("http.method", "OPTIONS"),
		},
		{
			method: "CONNECT",
			want:   attribute.String("http.method", "CONNECT"),
		},
		{
			method: "TRACE",
			want:   attribute.String("http.method", "TRACE"),
		},
		{
			method: "PATCH",
			want:   attribute.String("http.method", "PATCH"),
		},
		{
			method: "test",
			want:   attribute.String("http.method", "_OTHER"),
		},
	}
	for _, tt := range testCases {
		t.Run(tt.method, func(t *testing.T) {
			got := standardizeHTTPMethodMetric(tt.method)
			assert.Equal(t, tt.want, got)
		})
	}
}<|MERGE_RESOLUTION|>--- conflicted
+++ resolved
@@ -11,193 +11,6 @@
 	"go.opentelemetry.io/otel/attribute"
 )
 
-<<<<<<< HEAD
-func TestV120TraceRequest(t *testing.T) {
-	// Anything but "http" or "http/dup" works.
-	t.Setenv(OTelSemConvStabilityOptIn, "old")
-	serv := NewHTTPServer(nil)
-	want := func(req testServerReq) []attribute.KeyValue {
-		return []attribute.KeyValue{
-			attribute.String("http.method", "GET"),
-			attribute.String("http.scheme", "http"),
-			attribute.String("net.host.name", req.hostname),
-			attribute.Int("net.host.port", req.serverPort),
-			attribute.String("net.sock.peer.addr", req.peerAddr),
-			attribute.Int("net.sock.peer.port", req.peerPort),
-			attribute.String("user_agent.original", "Go-http-client/1.1"),
-			attribute.String("http.client_ip", req.clientIP),
-			attribute.String("net.protocol.version", "1.1"),
-			attribute.String("http.target", "/"),
-		}
-	}
-	testTraceRequest(t, serv, want)
-}
-
-func TestV120TraceResponse(t *testing.T) {
-	testCases := []struct {
-		name string
-		resp ResponseTelemetry
-		want []attribute.KeyValue
-	}{
-		{
-			name: "empty",
-			resp: ResponseTelemetry{},
-			want: nil,
-		},
-		{
-			name: "no errors",
-			resp: ResponseTelemetry{
-				StatusCode: 200,
-				ReadBytes:  701,
-				WriteBytes: 802,
-			},
-			want: []attribute.KeyValue{
-				attribute.Int("http.request_content_length", 701),
-				attribute.Int("http.response_content_length", 802),
-				attribute.Int("http.status_code", 200),
-			},
-		},
-		{
-			name: "with errors",
-			resp: ResponseTelemetry{
-				StatusCode: 200,
-				ReadBytes:  701,
-				ReadError:  fmt.Errorf("read error"),
-				WriteBytes: 802,
-				WriteError: fmt.Errorf("write error"),
-			},
-			want: []attribute.KeyValue{
-				attribute.Int("http.request_content_length", 701),
-				attribute.String("http.read_error", "read error"),
-				attribute.Int("http.response_content_length", 802),
-				attribute.String("http.write_error", "write error"),
-				attribute.Int("http.status_code", 200),
-			},
-		},
-	}
-
-	for _, tt := range testCases {
-		t.Run(tt.name, func(t *testing.T) {
-			got := oldHTTPServer{}.ResponseTraceAttrs(tt.resp)
-			assert.ElementsMatch(t, tt.want, got)
-		})
-	}
-}
-
-func TestV120RecordMetrics(t *testing.T) {
-	server := NewTestHTTPServer()
-	req, err := http.NewRequest("POST", "http://example.com", nil)
-	assert.NoError(t, err)
-
-	server.RecordMetrics(context.Background(), ServerMetricData{
-		ServerName:   "stuff",
-		ResponseSize: 200,
-		MetricAttributes: MetricAttributes{
-			Req:        req,
-			StatusCode: 301,
-			AdditionalAttributes: []attribute.KeyValue{
-				attribute.String("key", "value"),
-			},
-		},
-		MetricData: MetricData{
-			RequestSize: 100,
-			ElapsedTime: 300,
-		},
-	})
-
-	assert.Equal(t, int64(100), server.requestBytesCounter.(*testRecorder[int64]).value)
-	assert.Equal(t, int64(200), server.responseBytesCounter.(*testRecorder[int64]).value)
-	assert.Equal(t, float64(300), server.serverLatencyMeasure.(*testRecorder[float64]).value)
-
-	want := []attribute.KeyValue{
-		attribute.String("http.scheme", "http"),
-		attribute.String("http.method", "POST"),
-		attribute.Int64("http.status_code", 301),
-		attribute.String("key", "value"),
-		attribute.String("net.host.name", "stuff"),
-		attribute.String("net.protocol.name", "http"),
-		attribute.String("net.protocol.version", "1.1"),
-	}
-
-	assert.ElementsMatch(t, want, server.requestBytesCounter.(*testRecorder[int64]).attributes)
-	assert.ElementsMatch(t, want, server.responseBytesCounter.(*testRecorder[int64]).attributes)
-	assert.ElementsMatch(t, want, server.serverLatencyMeasure.(*testRecorder[float64]).attributes)
-}
-
-func TestV120ClientRequest(t *testing.T) {
-	body := strings.NewReader("Hello, world!")
-	url := "https://example.com:8888/foo/bar?stuff=morestuff"
-	req, err := http.NewRequest("POST", url, body)
-	assert.NoError(t, err)
-	req.Header.Set("User-Agent", "go-test-agent")
-
-	want := []attribute.KeyValue{
-		attribute.String("http.method", "POST"),
-		attribute.String("http.url", url),
-		attribute.String("net.peer.name", "example.com"),
-		attribute.Int("net.peer.port", 8888),
-		attribute.Int("http.request_content_length", body.Len()),
-		attribute.String("user_agent.original", "go-test-agent"),
-	}
-	got := oldHTTPClient{}.RequestTraceAttrs(req)
-	assert.ElementsMatch(t, want, got)
-}
-
-func TestV120ClientResponse(t *testing.T) {
-	resp := http.Response{
-		StatusCode:    200,
-		ContentLength: 123,
-	}
-
-	want := []attribute.KeyValue{
-		attribute.Int("http.response_content_length", 123),
-		attribute.Int("http.status_code", 200),
-	}
-
-	got := oldHTTPClient{}.ResponseTraceAttrs(&resp)
-	assert.ElementsMatch(t, want, got)
-}
-
-func TestV120ClientMetrics(t *testing.T) {
-	client := NewTestHTTPClient()
-	req, err := http.NewRequest("POST", "http://example.com", nil)
-	assert.NoError(t, err)
-
-	opts := client.MetricOptions(MetricAttributes{
-		Req:        req,
-		StatusCode: 301,
-		AdditionalAttributes: []attribute.KeyValue{
-			attribute.String("key", "value"),
-		},
-	})
-
-	ctx := context.Background()
-
-	client.RecordResponseSize(ctx, 200, opts.AddOptions())
-
-	client.RecordMetrics(ctx, MetricData{
-		RequestSize: 100,
-		ElapsedTime: 300,
-	}, opts)
-
-	assert.Equal(t, int64(100), client.requestBytesCounter.(*testRecorder[int64]).value)
-	assert.Equal(t, int64(200), client.responseBytesCounter.(*testRecorder[int64]).value)
-	assert.Equal(t, float64(300), client.latencyMeasure.(*testRecorder[float64]).value)
-
-	want := []attribute.KeyValue{
-		attribute.String("http.method", "POST"),
-		attribute.Int64("http.status_code", 301),
-		attribute.String("key", "value"),
-		attribute.String("net.peer.name", "example.com"),
-	}
-
-	assert.ElementsMatch(t, want, client.requestBytesCounter.(*testRecorder[int64]).attributes)
-	assert.ElementsMatch(t, want, client.responseBytesCounter.(*testRecorder[int64]).attributes)
-	assert.ElementsMatch(t, want, client.latencyMeasure.(*testRecorder[float64]).attributes)
-}
-
-=======
->>>>>>> 8e192109
 func TestStandardizeHTTPMethodMetric(t *testing.T) {
 	testCases := []struct {
 		method string
