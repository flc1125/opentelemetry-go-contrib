--- conflicted
+++ resolved
@@ -89,7 +89,6 @@
 			})
 		})
 	}
-<<<<<<< HEAD
 }
 
 type testRecorder[T any] struct {
@@ -139,6 +138,4 @@
 		responseBytesCounter: &testRecorder[int64]{},
 		latencyMeasure:       &testRecorder[float64]{},
 	}
-=======
->>>>>>> 8e192109
 }